--- conflicted
+++ resolved
@@ -118,23 +118,13 @@
 
 if [ $REMOVE_VENVS -eq 1 ]; then
   echo "Removing Python virtual environments..."
-<<<<<<< HEAD
   cmd_output_arr=($(pyenv versions |  sed 's/ //g'  | grep  -E "^venv-${ENV_ID}-*"))
   for i in "${cmd_output_arr[@]}"
     do
       echo "delete python virtual environment: ${i}"
       pyenv uninstall -f "${i}"
     done
-=======
-  pyenv uninstall -f "venv-${ENV_ID}-agent"
-  pyenv uninstall -f "venv-${ENV_ID}-client"
-  pyenv uninstall -f "venv-${ENV_ID}-common"
-  pyenv uninstall -f "venv-${ENV_ID}-manager"
-  pyenv uninstall -f "venv-${ENV_ID}-webserver"
-  pyenv uninstall -f "venv-${ENV_ID}-storage-proxy"
-  pyenv uninstall -f "venv-${ENV_ID}-tester"
   pyenv uninstall -f "tmp-grpcio-build"
->>>>>>> bc4c9312
 else
   echo "Skipped removal of Python virtual environments."
 fi
