from __future__ import annotations

import asyncio
import json
import logging
import pickle
import re
import signal
import sys
import time
import traceback
import weakref
from abc import ABCMeta, abstractmethod
from collections import defaultdict
from decimal import Decimal
from io import SEEK_END, BytesIO
from pathlib import Path
from types import TracebackType
from typing import (
    TYPE_CHECKING,
    Any,
    AsyncIterator,
    Awaitable,
    Callable,
    Collection,
    Dict,
    FrozenSet,
    Generic,
    List,
    Literal,
    Mapping,
    MutableMapping,
    MutableSequence,
    Optional,
    Sequence,
    Set,
    Tuple,
    Type,
    TypeVar,
    Union,
    cast,
)

import aioredis
import aiotools
import attr
import pkg_resources
import snappy
import zmq
import zmq.asyncio
from async_timeout import timeout
from cachetools import LRUCache, cached
from tenacity import (
    AsyncRetrying,
    retry_if_exception_type,
    stop_after_attempt,
    stop_after_delay,
    wait_fixed,
)

from ai.backend.common import msgpack, redis
from ai.backend.common.docker import MAX_KERNELSPEC, MIN_KERNELSPEC, ImageRef
from ai.backend.common.events import (
    AbstractEvent,
    AgentErrorEvent,
    AgentHeartbeatEvent,
    AgentStartedEvent,
    AgentTerminatedEvent,
    DoSyncKernelLogsEvent,
    DoSyncKernelStatsEvent,
    EventProducer,
    ExecutionCancelledEvent,
    ExecutionFinishedEvent,
    ExecutionStartedEvent,
    ExecutionTimeoutEvent,
    KernelCreatingEvent,
    KernelPreparingEvent,
    KernelPullingEvent,
    KernelStartedEvent,
    KernelTerminatedEvent,
    SessionFailureEvent,
    SessionSuccessEvent,
)
from ai.backend.common.logging import BraceStyleAdapter, pretty
from ai.backend.common.plugin.monitor import ErrorPluginContext, StatsPluginContext
from ai.backend.common.service_ports import parse_service_ports
from ai.backend.common.types import (
    AutoPullBehavior,
    ClusterInfo,
    ContainerId,
    DeviceName,
    HardwareMetadata,
    ImageRegistry,
    KernelCreationConfig,
    KernelCreationResult,
    KernelId,
    MountPermission,
    MountTypes,
    Sentinel,
    ServicePortProtocols,
    SessionId,
    SlotName,
    VFolderMount,
    aobject,
)
<<<<<<< HEAD
from . import alloc_map as alloc_map_mod
=======
from ai.backend.common.utils import cancel_tasks, current_loop

from . import __version__ as VERSION
from . import resources as resources_mod
from .exception import AgentError, ResourceError
from .kernel import AbstractKernel, KernelFeatures, match_distro_data
>>>>>>> 39c292ef
from .resources import (
    AbstractAllocMap,
    AbstractComputeDevice,
    AbstractComputePlugin,
    KernelResourceSpec,
    Mount,
)
from .stats import StatContext, StatModes
from .types import Container, ContainerLifecycleEvent, ContainerStatus, LifecycleEvent
from .utils import generate_local_instance_id, get_arch_name

if TYPE_CHECKING:
    from ai.backend.common.etcd import AsyncEtcd

log = BraceStyleAdapter(logging.getLogger('ai.backend.agent.agent'))

_sentinel = Sentinel.TOKEN

ACTIVE_STATUS_SET = frozenset([
    ContainerStatus.RUNNING,
    ContainerStatus.RESTARTING,
    ContainerStatus.PAUSED,
])

DEAD_STATUS_SET = frozenset([
    ContainerStatus.EXITED,
    ContainerStatus.DEAD,
    ContainerStatus.REMOVING,
])


KernelObjectType = TypeVar('KernelObjectType', bound=AbstractKernel)


class AbstractKernelCreationContext(aobject, Generic[KernelObjectType]):
    kspec_version: int
    kernel_id: KernelId
    kernel_config: KernelCreationConfig
    local_config: Mapping[str, Any]
    kernel_features: FrozenSet[str]
    image_ref: ImageRef
    internal_data: Mapping[str, Any]
    restarting: bool
    cancellation_handlers: Sequence[Callable[[], Awaitable[None]]] = []
    _rx_distro = re.compile(r"\.([a-z-]+\d+\.\d+)\.")

    def __init__(
        self,
        kernel_id: KernelId,
        kernel_config: KernelCreationConfig,
        local_config: Mapping[str, Any],
        computers: MutableMapping[str, ComputerContext],
        restarting: bool = False,
    ) -> None:
        self.image_labels = kernel_config['image']['labels']
        self.kspec_version = int(self.image_labels.get('ai.backend.kernelspec', '1'))
        self.kernel_features = frozenset(self.image_labels.get('ai.backend.features', '').split())
        self.kernel_id = kernel_id
        self.kernel_config = kernel_config
        self.image_ref = ImageRef(
            kernel_config['image']['canonical'],
            known_registries=[kernel_config['image']['registry']['name']],
            architecture=kernel_config['image'].get('architecture', get_arch_name()),
        )
        self.internal_data = kernel_config['internal_data'] or {}
        self.computers = computers
        self.restarting = restarting
        self.local_config = local_config

    @abstractmethod
    async def get_extra_envs(self) -> Mapping[str, str]:
        return {}

    @abstractmethod
    async def prepare_resource_spec(
        self,
    ) -> Tuple[KernelResourceSpec, Optional[Mapping[str, Any]]]:
        raise NotImplementedError

    @abstractmethod
    async def prepare_scratch(self) -> None:
        pass

    @abstractmethod
    async def get_intrinsic_mounts(self) -> Sequence[Mount]:
        return []

    @abstractmethod
    async def apply_network(self, cluster_info: ClusterInfo) -> None:
        """
        Apply the given cluster network information to the deployment.
        """
        raise NotImplementedError

    @abstractmethod
    async def install_ssh_keypair(self, cluster_info: ClusterInfo) -> None:
        """
        Install the ssh keypair inside the kernel from cluster_info.
        """
        raise NotImplementedError

    @abstractmethod
    async def process_mounts(self, mounts: Sequence[Mount]):
        raise NotImplementedError

    @abstractmethod
    async def apply_accelerator_allocation(self, computer, device_alloc) -> None:
        raise NotImplementedError

    @abstractmethod
    def resolve_krunner_filepath(self, filename) -> Path:
        """
        Return matching krunner path object for given filename.
        """
        raise NotImplementedError

    @abstractmethod
    def get_runner_mount(
        self,
        type: MountTypes,
        src: Union[str, Path],
        target: Union[str, Path],
        perm: Literal['ro', 'rw'] = 'ro',
        opts: Mapping[str, Any] = None,
    ):
        """
        Return mount object to mount target krunner file/folder/volume.
        """
        raise NotImplementedError

    @abstractmethod
    async def spawn(
        self,
        resource_spec: KernelResourceSpec,
        environ: Mapping[str, str],
        service_ports,
    ) -> KernelObjectType:
        raise NotImplementedError

    @abstractmethod
    async def start_container(
        self,
        kernel_obj: AbstractKernel,
        cmdargs: List[str],
        resource_opts,
        preopen_ports,
    ) -> Mapping[str, Any]:
        raise NotImplementedError

    @cached(
        cache=LRUCache(maxsize=32),  # type: ignore
        key=lambda self: (
            self.image_ref,
            self.kernel_config['image']['labels'].get('ai.backend.base-distro', 'ubuntu16.04'),
        ),
    )
    def get_krunner_info(self) -> Tuple[str, str, str, str, str]:
        image_labels = self.kernel_config['image']['labels']
        distro = image_labels.get('ai.backend.base-distro', 'ubuntu16.04')
        matched_distro, krunner_volume = match_distro_data(
            self.local_config['container']['krunner-volumes'], distro)
        matched_libc_style = 'glibc'
        if distro.startswith('alpine'):
            matched_libc_style = 'musl'
        krunner_pyver = '3.6'  # fallback
        if m := re.search(r'^([a-z-]+)(\d+(\.\d+)*)?$', matched_distro):
            matched_distro_pkgname = m.group(1).replace('-', '_')
            try:
                krunner_pyver = Path(pkg_resources.resource_filename(
                    f'ai.backend.krunner.{matched_distro_pkgname}',
                    f'krunner-python.{matched_distro}.txt',
                )).read_text().strip()
            except FileNotFoundError:
                pass
        log.debug('selected krunner: {}', matched_distro)
        log.debug('selected libc style: {}', matched_libc_style)
        log.debug('krunner volume: {}', krunner_volume)
        log.debug('krunner python: {}', krunner_pyver)
        arch = get_arch_name()
        return arch, matched_distro, matched_libc_style, krunner_volume, krunner_pyver

    async def mount_vfolders(
        self,
        vfolders: Sequence[VFolderMount],
        resource_spec: KernelResourceSpec,
    ) -> None:
        for vfolder in vfolders:
            if self.internal_data.get('prevent_vfolder_mounts', False):
                # Only allow mount of ".logs" directory to prevent expose
                # internal-only information, such as Docker credentials to user's ".docker" vfolder
                # in image importer kernels.
                if vfolder.name != '.logs':
                    continue
            mount = Mount(
                MountTypes.BIND,
                Path(vfolder.host_path),
                Path(vfolder.kernel_path),
                vfolder.mount_perm,
            )
            resource_spec.mounts.append(mount)

    async def mount_krunner(
        self,
        resource_spec: KernelResourceSpec,
        environ: MutableMapping[str, str],
    ) -> None:

        def _mount(
            type, src, dst,
        ):
            resource_spec.mounts.append(
                self.get_runner_mount(
                    type, src, dst,
                    MountPermission('ro'),
                ),
            )

        # Inject Backend.AI kernel runner dependencies.
        image_labels = self.kernel_config['image']['labels']
        distro = image_labels.get('ai.backend.base-distro', 'ubuntu16.04')

        arch, matched_distro, matched_libc_style, krunner_volume, krunner_pyver = \
            self.get_krunner_info()
        artifact_path = Path(pkg_resources.resource_filename(
            'ai.backend.agent', '../runner'))

        def find_artifacts(pattern: str) -> Mapping[str, str]:
            artifacts = {}
            for p in artifact_path.glob(pattern):
                m = self._rx_distro.search(p.name)
                if m is not None:
                    artifacts[m.group(1)] = p.name
            return artifacts

        suexec_candidates = find_artifacts(f"su-exec.*.{arch}.bin")
        _, suexec_candidate = match_distro_data(suexec_candidates, distro)
        suexec_path = self.resolve_krunner_filepath('runner/' + suexec_candidate)

        hook_candidates = find_artifacts(f"libbaihook.*.{arch}.so")
        _, hook_candidate = match_distro_data(hook_candidates, distro)
        hook_path = self.resolve_krunner_filepath('runner/' + hook_candidate)

        sftp_server_candidates = find_artifacts(f"sftp-server.*.{arch}.bin")
        _, sftp_server_candidate = match_distro_data(sftp_server_candidates, distro)
        sftp_server_path = self.resolve_krunner_filepath('runner/' + sftp_server_candidate)

        scp_candidates = find_artifacts(f"scp.*.{arch}.bin")
        _, scp_candidate = match_distro_data(scp_candidates, distro)
        scp_path = self.resolve_krunner_filepath('runner/' + scp_candidate)

        jail_path: Optional[Path]
        if self.local_config['container']['sandbox-type'] == 'jail':
            jail_candidates = find_artifacts(f"jail.*.{arch}.bin")
            _, jail_candidate = match_distro_data(jail_candidates, distro)
            jail_path = self.resolve_krunner_filepath('runner/' + jail_candidate)
        else:
            jail_path = None

        kernel_pkg_path = self.resolve_krunner_filepath('kernel')
        helpers_pkg_path = self.resolve_krunner_filepath('helpers')
        dropbear_path = self.resolve_krunner_filepath(f'runner/dropbear.{matched_libc_style}.{arch}.bin')
        dropbearconv_path = \
            self.resolve_krunner_filepath(f'runner/dropbearconvert.{matched_libc_style}.{arch}.bin')
        dropbearkey_path = \
            self.resolve_krunner_filepath(f'runner/dropbearkey.{matched_libc_style}.{arch}.bin')
        tmux_path = self.resolve_krunner_filepath(f'runner/tmux.{matched_libc_style}.{arch}.bin')
        dotfile_extractor_path = self.resolve_krunner_filepath('runner/extract_dotfiles.py')
        persistent_files_warning_doc_path = \
            self.resolve_krunner_filepath('runner/DO_NOT_STORE_PERSISTENT_FILES_HERE.md')
        entrypoint_sh_path = self.resolve_krunner_filepath('runner/entrypoint.sh')

        if matched_libc_style == 'musl':
            terminfo_path = self.resolve_krunner_filepath('runner/terminfo.alpine3.8')
            _mount(MountTypes.BIND, terminfo_path, '/home/work/.terminfo')

        _mount(MountTypes.BIND, dotfile_extractor_path, '/opt/kernel/extract_dotfiles.py')
        _mount(MountTypes.BIND, entrypoint_sh_path, '/opt/kernel/entrypoint.sh')
        _mount(MountTypes.BIND, suexec_path, '/opt/kernel/su-exec')
        if jail_path is not None:
            _mount(MountTypes.BIND, jail_path, '/opt/kernel/jail')
        _mount(MountTypes.BIND, hook_path, '/opt/kernel/libbaihook.so')
        _mount(MountTypes.BIND, dropbear_path, '/opt/kernel/dropbear')
        _mount(MountTypes.BIND, dropbearconv_path, '/opt/kernel/dropbearconvert')
        _mount(MountTypes.BIND, dropbearkey_path, '/opt/kernel/dropbearkey')
        _mount(MountTypes.BIND, tmux_path, '/opt/kernel/tmux')
        _mount(MountTypes.BIND, sftp_server_path, '/usr/libexec/sftp-server')
        _mount(MountTypes.BIND, scp_path, '/usr/bin/scp')
        _mount(MountTypes.BIND, persistent_files_warning_doc_path,
               '/home/work/DO_NOT_STORE_PERSISTENT_FILES_HERE.md')

        _mount(MountTypes.VOLUME, krunner_volume, '/opt/backend.ai')
        pylib_path = f'/opt/backend.ai/lib/python{krunner_pyver}/site-packages/'
        _mount(MountTypes.BIND, kernel_pkg_path,
                                pylib_path + 'ai/backend/kernel')
        _mount(MountTypes.BIND, helpers_pkg_path,
                                pylib_path + 'ai/backend/helpers')
        environ['LD_PRELOAD'] = '/opt/kernel/libbaihook.so'

        # Inject ComputeDevice-specific env-varibles and hooks
        already_injected_hooks: Set[Path] = set()
        for dev_type, device_alloc in resource_spec.allocations.items():
            computer_set = self.computers[dev_type]
            await self.apply_accelerator_allocation(
                computer_set.instance, device_alloc,
            )
            alloc_sum = Decimal(0)
            for dev_id, per_dev_alloc in device_alloc.items():
                alloc_sum += sum(per_dev_alloc.values())
            if alloc_sum > 0:
                hook_paths = await computer_set.instance.get_hooks(distro, arch)
                if hook_paths:
                    log.debug('accelerator {} provides hooks: {}',
                              type(computer_set.instance).__name__,
                              ', '.join(map(str, hook_paths)))
                for hook_path in map(lambda p: Path(p).absolute(), hook_paths):
                    if hook_path in already_injected_hooks:
                        continue
                    container_hook_path = f"/opt/kernel/{hook_path.name}"
                    _mount(MountTypes.BIND, hook_path, container_hook_path)
                    environ['LD_PRELOAD'] += ':' + container_hook_path
                    already_injected_hooks.add(hook_path)


KernelCreationContextType = TypeVar('KernelCreationContextType', bound=AbstractKernelCreationContext)


@attr.s(auto_attribs=True, slots=True)
class RestartTracker:
    request_lock: asyncio.Lock
    destroy_event: asyncio.Event
    done_event: asyncio.Event


@attr.s(auto_attribs=True, slots=True)
class ComputerContext:
    instance: AbstractComputePlugin
    devices: Collection[AbstractComputeDevice]
    alloc_map: AbstractAllocMap


class AbstractAgent(aobject, Generic[KernelObjectType, KernelCreationContextType], metaclass=ABCMeta):

    loop: asyncio.AbstractEventLoop
    local_config: Mapping[str, Any]
    etcd: AsyncEtcd
    local_instance_id: str
    kernel_registry: MutableMapping[KernelId, AbstractKernel]
    computers: MutableMapping[str, ComputerContext]
    images: Mapping[str, str]
    port_pool: Set[int]

    redis: aioredis.Redis
    zmq_ctx: zmq.asyncio.Context

    restarting_kernels: MutableMapping[KernelId, RestartTracker]
    terminating_kernels: Set[KernelId]
    timer_tasks: MutableSequence[asyncio.Task]
    container_lifecycle_queue: asyncio.Queue[ContainerLifecycleEvent | Sentinel]

    stat_ctx: StatContext
    stat_sync_sockpath: Path
    stat_sync_task: asyncio.Task

    stats_monitor: StatsPluginContext  # unused currently
    error_monitor: ErrorPluginContext  # unused in favor of produce_error_event()

    _pending_creation_tasks: Dict[KernelId, Set[asyncio.Task]]
    _ongoing_exec_batch_tasks: weakref.WeakSet[asyncio.Task]
    _ongoing_destruction_tasks: weakref.WeakValueDictionary[KernelId, asyncio.Task]

    def __init__(
        self,
        etcd: AsyncEtcd,
        local_config: Mapping[str, Any],
        *,
        stats_monitor: StatsPluginContext,
        error_monitor: ErrorPluginContext,
        skip_initial_scan: bool = False,
    ) -> None:
        self._skip_initial_scan = skip_initial_scan
        self.loop = current_loop()
        self.etcd = etcd
        self.local_config = local_config
        self.local_instance_id = generate_local_instance_id(__file__)
        self.kernel_registry = {}
        self.computers = {}
        self.images = {}  # repoTag -> digest
        self.restarting_kernels = {}
        self.terminating_kernels = set()
        self.stat_ctx = StatContext(
            self, mode=StatModes(local_config['container']['stats-type']),
        )
        self.timer_tasks = []
        self.port_pool = set(range(
            local_config['container']['port-range'][0],
            local_config['container']['port-range'][1] + 1,
        ))
        self.stats_monitor = stats_monitor
        self.error_monitor = error_monitor
        self._pending_creation_tasks = defaultdict(set)
        self._ongoing_exec_batch_tasks = weakref.WeakSet()
        self._ongoing_destruction_tasks = weakref.WeakValueDictionary()

    async def __ainit__(self) -> None:
        """
        An implementation of AbstractAgent would define its own ``__ainit__()`` method.
        It must call this super method in an appropriate order, only once.
        """
        self.resource_lock = asyncio.Lock()
        self.registry_lock = asyncio.Lock()
        self.container_lifecycle_queue = asyncio.Queue()

        self.event_producer = await EventProducer.new(
            self.local_config['redis'],
            db=4,
            log_events=self.local_config['debug']['log-events'],
        )
        self.redis_stream_pool = redis.get_redis_object(self.local_config['redis'], db=4)
        self.redis_stat_pool = redis.get_redis_object(self.local_config['redis'], db=0)

        self.zmq_ctx = zmq.asyncio.Context()

        alloc_map_mod.log_alloc_map = self.local_config['debug']['log-alloc-map']
        computers, self.slots = await self.detect_resources()
        for name, computer in computers.items():
            devices = await computer.list_devices()
            alloc_map = await computer.create_alloc_map()
            self.computers[name] = ComputerContext(computer, devices, alloc_map)

        if not self._skip_initial_scan:
            self.images = await self.scan_images()
            self.timer_tasks.append(aiotools.create_timer(self._scan_images_wrapper, 20.0))
            await self.scan_running_kernels()

        # Prepare stat collector tasks.
        self.timer_tasks.append(aiotools.create_timer(self.collect_node_stat, 5.0))
        self.timer_tasks.append(aiotools.create_timer(self.collect_container_stat, 5.0))

        # Prepare heartbeats.
        self.timer_tasks.append(aiotools.create_timer(self.heartbeat, 3.0))

        # Prepare auto-cleaning of idle kernels.
        self.timer_tasks.append(aiotools.create_timer(self.sync_container_lifecycles, 10.0))

        loop = current_loop()
        self.last_registry_written_time = time.monotonic()
        self.container_lifecycle_handler = loop.create_task(self.process_lifecycle_events())

        # Notify the gateway.
        await self.produce_event(AgentStartedEvent(reason="self-started"))

    async def shutdown(self, stop_signal: signal.Signals) -> None:
        """
        An implementation of AbstractAgent would define its own ``shutdown()`` method.
        It must call this super method in an appropriate order, only once.
        """
        await cancel_tasks(self._ongoing_exec_batch_tasks)

        async with self.registry_lock:
            # Close all pending kernel runners.
            for kernel_obj in self.kernel_registry.values():
                if kernel_obj.runner is not None:
                    await kernel_obj.runner.close()
                await kernel_obj.close()
            if stop_signal == signal.SIGTERM:
                await self.clean_all_kernels(blocking=True)

        # Stop timers.
        cancel_results = await cancel_tasks(self.timer_tasks)
        for result in cancel_results:
            if isinstance(result, Exception):
                log.error('timer cancellation error: {}', result)

        # Stop lifecycle event handler.
        await self.container_lifecycle_queue.put(_sentinel)
        await self.container_lifecycle_handler

        # Notify the gateway.
        await self.produce_event(AgentTerminatedEvent(reason="shutdown"))

        # Shut down the event dispatcher and Redis connection pools.
        await self.event_producer.close()
        await self.redis_stream_pool.close()
        await self.redis_stat_pool.close()

        self.zmq_ctx.term()

    async def produce_event(self, event: AbstractEvent) -> None:
        """
        Send an event to the manager(s).
        """
        if self.local_config['debug']['log-heartbeats']:
            _log = log.debug if isinstance(event, AgentHeartbeatEvent) else log.info
        else:
            _log = (lambda *args: None) if isinstance(event, AgentHeartbeatEvent) else log.info
        if self.local_config['debug']['log-events']:
            _log('produce_event({0})', event)
        if isinstance(event, KernelTerminatedEvent):
            pending_creation_tasks = self._pending_creation_tasks.get(event.kernel_id, None)
            if pending_creation_tasks is not None:
                for t in set(pending_creation_tasks):
                    if not t.done() and not t.cancelled():
                        t.cancel()
                        try:
                            await t
                        except asyncio.CancelledError:
                            continue
        if isinstance(event, KernelStartedEvent) or isinstance(event, KernelTerminatedEvent):
            await self.save_last_registry()
        await self.event_producer.produce_event(event, source=self.local_config['agent']['id'])

    async def produce_error_event(
        self,
        exc_info: Tuple[Type[BaseException], BaseException, TracebackType] = None,
    ) -> None:
        exc_type, exc, tb = sys.exc_info() if exc_info is None else exc_info
        pretty_message = ''.join(traceback.format_exception_only(exc_type, exc)).strip()
        pretty_tb = ''.join(traceback.format_tb(tb)).strip()
        await self.produce_event(AgentErrorEvent(pretty_message, pretty_tb))

    async def heartbeat(self, interval: float):
        """
        Send my status information and available kernel images to the manager(s).
        """
        res_slots = {}
        try:
            for cctx in self.computers.values():
                for slot_key, slot_type in cctx.instance.slot_types:
                    res_slots[slot_key] = (
                        slot_type,
                        str(self.slots.get(slot_key, 0)),
                    )
            agent_info = {
                'ip': str(self.local_config['agent']['rpc-listen-addr'].host),
                'region': self.local_config['agent']['region'],
                'scaling_group': self.local_config['agent']['scaling-group'],
                'addr': f"tcp://{self.local_config['agent']['rpc-listen-addr']}",
                'resource_slots': res_slots,
                'version': VERSION,
                'compute_plugins': {
                    key: {
                        'version': computer.instance.get_version(),
                        **(await computer.instance.extra_info()),
                    }
                    for key, computer in self.computers.items()
                },
                'images': snappy.compress(msgpack.packb([
                    (repo_tag, digest) for repo_tag, digest in self.images.items()
                ])),
                'architecture': get_arch_name(),
            }
            await self.produce_event(AgentHeartbeatEvent(agent_info))
        except asyncio.TimeoutError:
            log.warning('event dispatch timeout: instance_heartbeat')
        except Exception:
            log.exception('instance_heartbeat failure')
            await self.produce_error_event()

    async def collect_logs(
        self,
        kernel_id: KernelId,
        container_id: str,
        async_log_iterator: AsyncIterator[bytes],
    ) -> None:
        chunk_size = self.local_config['agent']['container-logs']['chunk-size']
        log_key = f'containerlog.{container_id}'
        log_length = 0
        chunk_buffer = BytesIO()
        chunk_length = 0
        try:
            async with aiotools.aclosing(async_log_iterator):
                async for fragment in async_log_iterator:
                    fragment_length = len(fragment)
                    chunk_buffer.write(fragment)
                    chunk_length += fragment_length
                    log_length += fragment_length
                    while chunk_length >= chunk_size:
                        cb = chunk_buffer.getbuffer()
                        stored_chunk = bytes(cb[:chunk_size])
                        await redis.execute(
                            self.redis_stream_pool,
                            lambda r: r.rpush(
                                log_key, stored_chunk),
                        )
                        remaining = cb[chunk_size:]
                        chunk_length = len(remaining)
                        next_chunk_buffer = BytesIO(remaining)
                        next_chunk_buffer.seek(0, SEEK_END)
                        del remaining, cb
                        chunk_buffer.close()
                        chunk_buffer = next_chunk_buffer
            assert chunk_length < chunk_size
            if chunk_length > 0:
                await redis.execute(
                    self.redis_stream_pool,
                    lambda r: r.rpush(
                        log_key, chunk_buffer.getvalue()),
                )
        finally:
            chunk_buffer.close()
        # Keep the log for at most one hour in Redis.
        # This is just a safety measure to prevent memory leak in Redis
        # for cases when the event delivery has failed or processing
        # the log data has failed.
        await redis.execute(
            self.redis_stream_pool,
            lambda r: r.expire(log_key, 3600),
        )
        await self.produce_event(DoSyncKernelLogsEvent(kernel_id, container_id))

    async def collect_node_stat(self, interval: float):
        if self.local_config['debug']['log-stats']:
            log.debug('collecting node statistics')
        try:
            await self.stat_ctx.collect_node_stat()
        except asyncio.CancelledError:
            pass
        except Exception:
            log.exception('unhandled exception while syncing node stats')
            await self.produce_error_event()

    async def collect_container_stat(self, interval: float):
        if self.local_config['debug']['log-stats']:
            log.debug('collecting container statistics')
        try:
            updated_kernel_ids = []
            container_ids = []
            async with self.registry_lock:
                for kernel_id, kernel_obj in [*self.kernel_registry.items()]:
                    if not kernel_obj.stats_enabled:
                        continue
                    updated_kernel_ids.append(kernel_id)
                    container_ids.append(kernel_obj['container_id'])
                await self.stat_ctx.collect_container_stat(container_ids)
            # Let the manager store the statistics in the persistent database.
            if updated_kernel_ids:
                await self.produce_event(DoSyncKernelStatsEvent(updated_kernel_ids))
        except asyncio.CancelledError:
            pass
        except Exception:
            log.exception('unhandled exception while syncing container stats')
            await self.produce_error_event()

    async def _handle_start_event(self, ev: ContainerLifecycleEvent) -> None:
        async with self.registry_lock:
            kernel_obj = self.kernel_registry.get(ev.kernel_id)
            if kernel_obj is not None:
                kernel_obj.stats_enabled = True

    async def _handle_destroy_event(self, ev: ContainerLifecycleEvent) -> None:
        try:
            current_task = asyncio.current_task()
            assert current_task is not None
            if ev.kernel_id not in self._ongoing_destruction_tasks:
                self._ongoing_destruction_tasks[ev.kernel_id] = current_task
            self.terminating_kernels.add(ev.kernel_id)
            async with self.registry_lock:
                kernel_obj = self.kernel_registry.get(ev.kernel_id)
                if kernel_obj is None:
                    log.warning('destroy_kernel(k:{0}) kernel missing (already dead?)',
                                ev.kernel_id)
                    if ev.container_id is None:
                        await self.rescan_resource_usage()
                        if not ev.suppress_events:
                            await self.produce_event(
                                KernelTerminatedEvent(ev.kernel_id, "already-terminated"),
                            )
                        if ev.done_future is not None:
                            ev.done_future.set_result(None)
                        return
                    else:
                        await self.container_lifecycle_queue.put(
                            ContainerLifecycleEvent(
                                ev.kernel_id,
                                ev.container_id,
                                LifecycleEvent.CLEAN,
                                ev.reason,
                                suppress_events=ev.suppress_events,
                                done_future=ev.done_future,
                            ),
                        )
                else:
                    kernel_obj.stats_enabled = False
                    kernel_obj.termination_reason = ev.reason
                    if kernel_obj.runner is not None:
                        await kernel_obj.runner.close()
                    kernel_obj.clean_event = ev.done_future
                try:
                    await self.destroy_kernel(ev.kernel_id, ev.container_id)
                except Exception as e:
                    if ev.done_future is not None:
                        ev.done_future.set_exception(e)
                    raise
        except asyncio.CancelledError:
            pass
        except Exception:
            log.exception('unhandled exception while processing DESTROY event')
            await self.produce_error_event()

    async def _handle_clean_event(self, ev: ContainerLifecycleEvent) -> None:
        destruction_task = self._ongoing_destruction_tasks.get(ev.kernel_id, None)
        if destruction_task is not None and not destruction_task.done():
            # let the destruction task finish first
            await destruction_task
            del destruction_task
        async with self.registry_lock:
            try:
                kernel_obj = self.kernel_registry.get(ev.kernel_id)
                if kernel_obj is not None and kernel_obj.runner is not None:
                    await kernel_obj.runner.close()
                await self.clean_kernel(
                    ev.kernel_id,
                    ev.container_id,
                    ev.kernel_id in self.restarting_kernels,
                )
            except Exception as e:
                if ev.done_future is not None:
                    ev.done_future.set_exception(e)
                await self.produce_error_event()
            finally:
                if ev.kernel_id in self.restarting_kernels:
                    # Don't forget as we are restarting it.
                    kernel_obj = self.kernel_registry.get(ev.kernel_id, None)
                else:
                    # Forget as we are done with this kernel.
                    kernel_obj = self.kernel_registry.pop(ev.kernel_id, None)
                try:
                    if kernel_obj is not None:
                        # Restore used ports to the port pool.
                        port_range = self.local_config['container']['port-range']
                        # Exclude out-of-range ports, because when the agent restarts
                        # with a different port range, existing containers' host ports
                        # may not belong to the new port range.
                        restored_ports = [*filter(
                            lambda p: port_range[0] <= p <= port_range[1],
                            kernel_obj['host_ports'],
                        )]
                        self.port_pool.update(restored_ports)
                        await kernel_obj.close()
                finally:
                    self.terminating_kernels.discard(ev.kernel_id)
                    if restart_tracker := self.restarting_kernels.get(ev.kernel_id, None):
                        restart_tracker.destroy_event.set()
                    else:
                        await self.rescan_resource_usage()
                        if not ev.suppress_events:
                            await self.produce_event(
                                KernelTerminatedEvent(ev.kernel_id, ev.reason),
                            )
                    # Notify cleanup waiters after all state updates.
                    if kernel_obj is not None and kernel_obj.clean_event is not None:
                        kernel_obj.clean_event.set_result(None)
                    if ev.done_future is not None and not ev.done_future.done():
                        ev.done_future.set_result(None)

    async def process_lifecycle_events(self) -> None:

        async def lifecycle_task_exception_handler(
            exc_type: Type[Exception], exc_obj: Exception, tb: TracebackType,
        ) -> None:
            log.exception("unexpected error in lifecycle task", exc_info=exc_obj)

        async with aiotools.PersistentTaskGroup(
            exception_handler=lifecycle_task_exception_handler,
        ) as tg:
            while True:
                ev = await self.container_lifecycle_queue.get()
                if isinstance(ev, Sentinel):
                    await self.save_last_registry(force=True)
                    return
                # attr currently does not support customizing getstate/setstate dunder methods
                # until the next release.
                if self.local_config['debug']['log-events']:
                    log.info(f'lifecycle event: {ev!r}')
                try:
                    if ev.event == LifecycleEvent.START:
                        tg.create_task(self._handle_start_event(ev))
                    elif ev.event == LifecycleEvent.DESTROY:
                        tg.create_task(self._handle_destroy_event(ev))
                    elif ev.event == LifecycleEvent.CLEAN:
                        tg.create_task(self._handle_clean_event(ev))
                    else:
                        log.warning('unsupported lifecycle event: {!r}', ev)
                except Exception:
                    log.exception(
                        'unexpected error in process_lifecycle_events(): {!r}, continuing...', ev,
                    )
                finally:
                    self.container_lifecycle_queue.task_done()

    async def inject_container_lifecycle_event(
        self,
        kernel_id: KernelId,
        event: LifecycleEvent,
        reason: str,
        *,
        container_id: ContainerId = None,
        exit_code: int = None,
        done_future: asyncio.Future = None,
        suppress_events: bool = False,
    ) -> None:
        try:
            kernel_obj = self.kernel_registry[kernel_id]
            if kernel_obj.termination_reason:
                reason = kernel_obj.termination_reason
            if container_id is not None:
                if event == LifecycleEvent.START:
                    # Update the container ID (for restarted kernels).
                    # This will be overwritten by create_kernel() soon, but
                    # updating here improves consistency of kernel_id to container_id
                    # mapping earlier.
                    kernel_obj['container_id'] = container_id
                elif container_id != kernel_obj['container_id']:
                    # This should not happen!
                    log.warning(
                        "container id mismatch for kernel_obj (k:{}, c:{}) with event (e:{}, c:{})",
                        kernel_id, kernel_obj['container_id'],
                        event.name, container_id,
                    )
            container_id = kernel_obj['container_id']
        except KeyError:
            if event == LifecycleEvent.START:
                # When creating a new kernel, the kernel_registry is not populated yet
                # during creation of actual containers.
                # The Docker daemon may publish the container creation event before
                # returning the API and our async handlers may deliver the event earlier.
                # In such cases, it is safe to ignore the missing kernel_regisry item.
                pass
            else:
                log.warning(
                    "injecting lifecycle event (e:{}) for unknown kernel (k:{})",
                    event.name, kernel_id,
                )
        await self.container_lifecycle_queue.put(
            ContainerLifecycleEvent(
                kernel_id,
                container_id,
                event,
                reason,
                done_future,
                exit_code,
                suppress_events,
            ),
        )

    @abstractmethod
    async def enumerate_containers(
        self,
        status_filter: FrozenSet[ContainerStatus] = ACTIVE_STATUS_SET,
    ) -> Sequence[Tuple[KernelId, Container]]:
        """
        Enumerate the containers with the given status filter.
        """

    async def rescan_resource_usage(self) -> None:
        async with self.resource_lock:
            for computer_set in self.computers.values():
                computer_set.alloc_map.clear()
            for kernel_id, container in (await self.enumerate_containers()):
                for computer_set in self.computers.values():
                    try:
                        await computer_set.instance.restore_from_container(
                            container,
                            computer_set.alloc_map,
                        )
                    except Exception:
                        log.warning(
                            "rescan_resoucre_usage(k:{}): "
                            "failed to read kernel resource info; "
                            "maybe already terminated",
                            kernel_id,
                        )

    async def sync_container_lifecycles(self, interval: float) -> None:
        """
        Periodically synchronize the alive/known container sets,
        for cases when we miss the container lifecycle events from the underlying implementation APIs
        due to the agent restarts or crashes.
        """
        known_kernels: Dict[KernelId, ContainerId] = {}
        alive_kernels: Dict[KernelId, ContainerId] = {}
        terminated_kernels = {}

        async with self.resource_lock:
            try:
                # Check if: there are dead containers
                for kernel_id, container in (await self.enumerate_containers(DEAD_STATUS_SET)):
                    if kernel_id in self.restarting_kernels or kernel_id in self.terminating_kernels:
                        continue
                    log.info('detected dead container during lifeycle sync (k:{}, c:{})',
                            kernel_id, container.id)
                    terminated_kernels[kernel_id] = ContainerLifecycleEvent(
                        kernel_id,
                        known_kernels[kernel_id],
                        LifecycleEvent.CLEAN,
                        'self-terminated',
                    )
                for kernel_id, container in (await self.enumerate_containers(ACTIVE_STATUS_SET)):
                    alive_kernels[kernel_id] = container.id
                for kernel_id, kernel_obj in self.kernel_registry.items():
                    known_kernels[kernel_id] = kernel_obj['container_id']
                # Check if: kernel_registry has the container but it's gone.
                for kernel_id in (known_kernels.keys() - alive_kernels.keys()):
                    if kernel_id in self.restarting_kernels or kernel_id in self.terminating_kernels:
                        continue
                    terminated_kernels[kernel_id] = ContainerLifecycleEvent(
                        kernel_id,
                        known_kernels[kernel_id],
                        LifecycleEvent.CLEAN,
                        'self-terminated',
                    )
                # Check if: there are containers not spawned by me.
                for kernel_id in (alive_kernels.keys() - known_kernels.keys()):
                    if kernel_id in self.restarting_kernels:
                        continue
                    terminated_kernels[kernel_id] = ContainerLifecycleEvent(
                        kernel_id,
                        alive_kernels[kernel_id],
                        LifecycleEvent.DESTROY,
                        'terminated-unknown-container',
                    )
            finally:
                # Enqueue the events.
                for kernel_id, ev in terminated_kernels.items():
                    await self.container_lifecycle_queue.put(ev)

    async def clean_all_kernels(self, blocking: bool = False) -> None:
        kernel_ids = [*self.kernel_registry.keys()]
        clean_events = {}
        loop = asyncio.get_running_loop()
        if blocking:
            for kernel_id in kernel_ids:
                clean_events[kernel_id] = loop.create_future()
        for kernel_id in kernel_ids:
            await self.inject_container_lifecycle_event(
                kernel_id,
                LifecycleEvent.DESTROY,
                'agent-termination',
                done_future=clean_events[kernel_id] if blocking else None,
            )
        if blocking:
            waiters = [clean_events[kernel_id] for kernel_id in kernel_ids]
            await asyncio.gather(*waiters)

    @abstractmethod
    async def detect_resources(self) -> Tuple[
        Mapping[DeviceName, AbstractComputePlugin],
        Mapping[SlotName, Decimal],
    ]:
        """
        Scan and define the amount of available resource slots in this node.
        """

    async def gather_hwinfo(self) -> Mapping[str, HardwareMetadata]:
        """
        Collect the hardware metadata from the compute plugins.
        """
        hwinfo: Dict[str, HardwareMetadata] = {}
        tasks = []

        async def _get(
            key: str, plugin: AbstractComputePlugin,
        ) -> Tuple[str, Union[Exception, HardwareMetadata]]:
            try:
                result = await plugin.get_node_hwinfo()
                return key, result
            except Exception as e:
                return key, e

        for key, plugin in self.computers.items():
            tasks.append(_get(key, plugin.instance))
        results = await asyncio.gather(*tasks, return_exceptions=True)
        for key, result in results:
            if isinstance(result, NotImplementedError):
                continue
            elif isinstance(result, Exception):
                hwinfo[key] = {
                    'status': "unavailable",
                    'status_info': str(result),
                    'metadata': {},
                }
            else:
                hwinfo[key] = result
        return hwinfo

    @abstractmethod
    async def scan_images(self) -> Mapping[str, str]:
        """
        Scan the available kernel images/templates and update ``self.images``.
        This is called periodically to keep the image list up-to-date and allow
        manual image addition and deletions by admins.
        """

    async def _scan_images_wrapper(self, interval: float) -> None:
        self.images = await self.scan_images()

    @abstractmethod
    async def pull_image(self, image_ref: ImageRef, registry_conf: ImageRegistry) -> None:
        '''
        Pull the given image from the given registry.
        '''

    @abstractmethod
    async def check_image(self, image_ref: ImageRef, image_id: str, auto_pull: AutoPullBehavior) -> bool:
        '''
        Check the availability of the image and return a boolean flag that indicates whether
        the agent should try pulling the image from a registry.
        '''
        return False

    async def scan_running_kernels(self) -> None:
        """
        Scan currently running kernels and recreate the kernel objects in
        ``self.kernel_registry`` if any missing.
        """
        try:
            ipc_base_path = self.local_config['agent']['ipc-base-path']
            with open(ipc_base_path / f'last_registry.{self.local_instance_id}.dat', 'rb') as f:
                self.kernel_registry = pickle.load(f)
                for kernel_obj in self.kernel_registry.values():
                    kernel_obj.agent_config = self.local_config
                    if kernel_obj.runner is not None:
                        await kernel_obj.runner.__ainit__()
        except FileNotFoundError:
            pass
        async with self.resource_lock:
            for kernel_id, container in (await self.enumerate_containers(
                ACTIVE_STATUS_SET | DEAD_STATUS_SET,
            )):
                if container.status in ACTIVE_STATUS_SET:
                    kernelspec = int(container.labels.get('ai.backend.kernelspec', '1'))
                    if not (MIN_KERNELSPEC <= kernelspec <= MAX_KERNELSPEC):
                        continue
                    # Consume the port pool.
                    for p in container.ports:
                        if p.host_port is not None:
                            self.port_pool.discard(p.host_port)
                    # Restore compute resources.
                    for computer_set in self.computers.values():
                        await computer_set.instance.restore_from_container(
                            container,
                            computer_set.alloc_map,
                        )
                    await self.inject_container_lifecycle_event(
                        kernel_id,
                        LifecycleEvent.START,
                        'resuming-agent-operation',
                        container_id=container.id,
                    )
                elif container.status in DEAD_STATUS_SET:
                    log.info('detected dead container while agent is down (k:{}, c:{})',
                             kernel_id, container.id)
                    await self.inject_container_lifecycle_event(
                        kernel_id,
                        LifecycleEvent.CLEAN,
                        'self-terminated',
                        container_id=container.id,
                    )

        log.info('starting with resource allocations')
        for computer_name, computer_ctx in self.computers.items():
            log.info('{}: {!r}',
                     computer_name,
                     dict(computer_ctx.alloc_map.allocations))

    @abstractmethod
    async def init_kernel_context(
        self,
        kernel_id: KernelId,
        kernel_config: KernelCreationConfig,
        *,
        restarting: bool = False,
    ) -> AbstractKernelCreationContext:
        raise NotImplementedError

    async def execute_batch(
        self,
        kernel_id: KernelId,
        startup_command: str,
    ) -> None:
        kernel_obj = self.kernel_registry.get(kernel_id, None)
        if kernel_obj is None:
            log.warning('execute_batch(k:{}): no such kernel', kernel_id)
            return
        log.debug('execute_batch(k:{}): executing {!r}', kernel_id, (startup_command or '')[:60])
        mode: Literal['batch', 'continue'] = 'batch'
        opts = {
            'exec': startup_command,
        }
        try:
            while True:
                try:
                    result = await self.execute(
                        kernel_id,
                        'batch-job',  # a reserved run ID
                        mode,
                        '',
                        opts=opts,
                        flush_timeout=1.0,
                        api_version=3)
                except KeyError:
                    await self.produce_event(
                        KernelTerminatedEvent(kernel_id, "self-terminated"),
                    )
                    break

                if result['status'] == 'finished':
                    if result['exitCode'] == 0:
                        await self.produce_event(
                            SessionSuccessEvent(SessionId(kernel_id), "task-done", 0),
                        )
                    else:
                        await self.produce_event(
                            SessionFailureEvent(SessionId(kernel_id), "task-failed", result['exitCode']),
                        )
                    break
                if result['status'] == 'exec-timeout':
                    await self.produce_event(
                        SessionFailureEvent(SessionId(kernel_id), "task-timeout", -2),
                    )
                    break
                opts = {
                    'exec': '',
                }
                mode = 'continue'
        except asyncio.CancelledError:
            await self.produce_event(
                SessionFailureEvent(SessionId(kernel_id), "task-cancelled", -2),
            )

    async def create_kernel(
        self,
        creation_id: str,
        session_id: SessionId,
        kernel_id: KernelId,
        kernel_config: KernelCreationConfig,
        cluster_info: ClusterInfo,
        *,
        restarting: bool = False,
    ) -> KernelCreationResult:
        """
        Create a new kernel.
        """

        if not restarting:
            await self.produce_event(
                KernelPreparingEvent(kernel_id, creation_id),
            )

        # Initialize the creation context
        if self.local_config['debug']['log-kernel-config']:
            log.debug('Kernel creation config: {0}', pretty(kernel_config))
        ctx = await self.init_kernel_context(
            kernel_id, kernel_config,
            restarting=restarting,
        )
        environ: MutableMapping[str, str] = {**kernel_config['environ']}

        # Inject Backend.AI-intrinsic env-variables for gosu
        if KernelFeatures.UID_MATCH in ctx.kernel_features:
            uid = self.local_config['container']['kernel-uid']
            gid = self.local_config['container']['kernel-gid']
            environ['LOCAL_USER_ID'] = str(uid)
            environ['LOCAL_GROUP_ID'] = str(gid)
        environ.update(
            await ctx.get_extra_envs(),
        )
        image_labels = kernel_config['image']['labels']

        agent_architecture = get_arch_name()
        if agent_architecture != ctx.image_ref.architecture:
            # disable running different architecture's image
            raise AgentError(
                f'cannot run {ctx.image_ref.architecture} image on {agent_architecture} machine',
            )

        # Check if we need to pull the container image
        do_pull = await self.check_image(
            ctx.image_ref,
            kernel_config['image']['digest'],
            AutoPullBehavior(kernel_config.get('auto_pull', 'digest')),
        )
        if do_pull:
            await self.produce_event(
                KernelPullingEvent(kernel_id, creation_id, ctx.image_ref.canonical),
            )
            await self.pull_image(ctx.image_ref, kernel_config['image']['registry'])

        if not restarting:
            await self.produce_event(
                KernelCreatingEvent(kernel_id, creation_id),
            )

        # Get the resource spec from existing kernel scratches
        # or create a new resource spec from ctx.kernel_config
        resource_spec, resource_opts = await ctx.prepare_resource_spec()
        # When creating a new kernel,
        # we need to allocate agent resources, prepare the networks,
        # adn specify the container mounts.

        # Mount backend-specific intrinsic mounts (e.g., scratch directories)
        if not restarting:
            resource_spec.mounts.extend(
                await ctx.get_intrinsic_mounts(),
            )

        # Realize ComputeDevice (including accelerators) allocations.
        slots = resource_spec.slots
        dev_names: Set[DeviceName] = set()
        for slot_name in slots.keys():
            dev_name = slot_name.split('.', maxsplit=1)[0]
            dev_names.add(DeviceName(dev_name))

        if not restarting:
            async with self.resource_lock:
                for dev_name in dev_names:
                    computer_set = self.computers[dev_name]
                    device_specific_slots = {
                        SlotName(slot_name): Decimal(alloc)
                        for slot_name, alloc in slots.items()
                        if slot_name.startswith(dev_name)
                    }
                    try:
                        # TODO: support allocate_evenly()
                        resource_spec.allocations[dev_name] = \
                            computer_set.alloc_map.allocate(
                                device_specific_slots,
                                context_tag=dev_name)
                    except ResourceError as e:
                        log.info(
                            "resource allocation failed ({}): {} of {}\n"
                            "(alloc map: {})",
                            type(e).__name__, device_specific_slots, dev_name,
                            dict(computer_set.alloc_map.allocations),
                        )
                        raise

        # Prepare scratch spaces and dotfiles inside it.
        if not restarting:
            await ctx.prepare_scratch()

        # Prepare networking.
        await ctx.apply_network(cluster_info)
        await ctx.install_ssh_keypair(cluster_info)

        # Mount vfolders and krunner stuffs.
        if not restarting:
            vfolder_mounts = [VFolderMount.from_json(item) for item in kernel_config['mounts']]
            await ctx.mount_vfolders(vfolder_mounts, resource_spec)
            await ctx.mount_krunner(resource_spec, environ)

        # Inject Backend.AI-intrinsic env-variables for libbaihook and gosu
        label_envs_corecount = image_labels.get('ai.backend.envs.corecount', '')
        envs_corecount = label_envs_corecount.split(',') if label_envs_corecount else []
        cpu_core_count = len(resource_spec.allocations[DeviceName('cpu')][SlotName('cpu')])
        environ.update({k: str(cpu_core_count) for k in envs_corecount if k not in environ})

        # Realize mounts.
        await ctx.process_mounts(resource_spec.mounts)

        # Get attached devices information (including model_name).
        attached_devices = {}
        for dev_name, device_alloc in resource_spec.allocations.items():
            computer_set = self.computers[dev_name]
            devices = await computer_set.instance.get_attached_devices(device_alloc)
            attached_devices[dev_name] = devices

        exposed_ports = [2000, 2001]
        service_ports = []
        port_map = {}
        preopen_ports = ctx.kernel_config.get('preopen_ports')
        if preopen_ports is None:
            preopen_ports = []

        if ctx.kernel_config['cluster_role'] in ('main', 'master'):
            for sport in parse_service_ports(image_labels.get('ai.backend.service-ports', '')):
                port_map[sport['name']] = sport
            port_map['sshd'] = {
                'name': 'sshd',
                'protocol': ServicePortProtocols('tcp'),
                'container_ports': (2200,),
                'host_ports': (None,),
            }
            port_map['ttyd'] = {
                'name': 'ttyd',
                'protocol': ServicePortProtocols('http'),
                'container_ports': (7681,),
                'host_ports': (None,),
            }
            for port_no in preopen_ports:
                sport = {
                    'name': str(port_no),
                    'protocol': ServicePortProtocols('preopen'),
                    'container_ports': (port_no,),
                    'host_ports': (None,),
                }
                service_ports.append(sport)
                for cport in sport['container_ports']:
                    exposed_ports.append(cport)
            for sport in port_map.values():
                service_ports.append(sport)
                for cport in sport['container_ports']:
                    exposed_ports.append(cport)
            log.debug('exposed ports: {!r}', exposed_ports)

        runtime_type = image_labels.get('ai.backend.runtime-type', 'python')
        runtime_path = image_labels.get('ai.backend.runtime-path', None)
        cmdargs: List[str] = []
        if self.local_config['container']['sandbox-type'] == 'jail':
            cmdargs += [
                "/opt/kernel/jail",
                "-policy", "/etc/backend.ai/jail/policy.yml",
            ]
            if self.local_config['container']['jail-args']:
                cmdargs += map(lambda s: s.strip(), self.local_config['container']['jail-args'])
        cmdargs += [
            "/opt/backend.ai/bin/python",
            "-m", "ai.backend.kernel", runtime_type,
        ]
        if runtime_path is not None:
            cmdargs.append(runtime_path)

        # Store information required for restarts.
        # NOTE: kconfig may be updated after restarts.
        resource_spec.freeze()
        await self.restart_kernel__store_config(
            kernel_id, 'kconfig.dat',
            pickle.dumps(ctx.kernel_config),
        )
        if not restarting:
            await self.restart_kernel__store_config(
                kernel_id, 'cluster.json',
                json.dumps(cluster_info).encode('utf8'),
            )

        if self.local_config['debug']['log-kernel-config']:
            log.info('kernel starting with resource spec: \n{0}',
                     pretty(attr.asdict(resource_spec)))
        kernel_obj: KernelObjectType = await ctx.spawn(
            resource_spec,
            environ,
            service_ports,
        )
        async with self.registry_lock:
            self.kernel_registry[ctx.kernel_id] = kernel_obj
        container_data = await ctx.start_container(
            kernel_obj,
            cmdargs,
            resource_opts,
            preopen_ports,
        )
        async with self.registry_lock:
            self.kernel_registry[ctx.kernel_id].data.update(container_data)
        await kernel_obj.init()

        current_task = asyncio.current_task()
        assert current_task is not None
        self._pending_creation_tasks[kernel_id].add(current_task)
        try:
            async for attempt in AsyncRetrying(
                wait=wait_fixed(0.3),
                stop=(stop_after_attempt(10) | stop_after_delay(60)),
                retry=retry_if_exception_type(zmq.error.ZMQError),
            ):
                with attempt:
                    # Wait until bootstrap script is executed.
                    # - Main kernel runner is executed after bootstrap script, and
                    #   check_status is accessible only after kernel runner is loaded.
                    await kernel_obj.check_status()
                    # Update the service-ports metadata from the image labels
                    # with the extended template metadata from the agent and krunner.
                    live_services = await kernel_obj.get_service_apps()
                    if live_services['status'] != 'failed':
                        for live_service in live_services['data']:
                            for service_port in service_ports:
                                if live_service['name'] == service_port['name']:
                                    service_port.update(live_service)
                                    break
            if self.local_config['debug']['log-kernel-config']:
                log.debug('service ports:\n{!r}', pretty(service_ports))
        except asyncio.CancelledError:
            log.warning("cancelled waiting of container startup (k:{})", kernel_id)
            raise
        except Exception:
            log.exception("unexpected error while waiting container startup (k:{})", kernel_id)
            raise RuntimeError(
                "cancelled waiting of container startup due to initialization failure",
            )
        finally:
            self._pending_creation_tasks[kernel_id].remove(current_task)
            if not self._pending_creation_tasks[kernel_id]:
                del self._pending_creation_tasks[kernel_id]

        # Finally we are done.
        await self.produce_event(
            KernelStartedEvent(kernel_id, creation_id),
        )

        if kernel_config['session_type'] == 'batch' and kernel_config['cluster_role'] == 'main':
            self._ongoing_exec_batch_tasks.add(
                asyncio.create_task(
                    self.execute_batch(kernel_id, kernel_config['startup_command'] or ""),
                ),
            )

        # The startup command for the batch-type sessions will be executed by the manager
        # upon firing of the "session_started" event.

        return {
            'id': KernelId(kernel_id),
            'kernel_host': str(kernel_obj['kernel_host']),
            'repl_in_port': kernel_obj['repl_in_port'],
            'repl_out_port': kernel_obj['repl_out_port'],
            'stdin_port': kernel_obj['stdin_port'],     # legacy
            'stdout_port': kernel_obj['stdout_port'],   # legacy
            'service_ports': service_ports,
            'container_id': kernel_obj['container_id'],
            'resource_spec': resource_spec.to_json_serializable_dict(),
            'attached_devices': attached_devices,
        }

    @abstractmethod
    async def destroy_kernel(
        self,
        kernel_id: KernelId,
        container_id: Optional[ContainerId],
    ) -> None:
        """
        Initiate destruction of the kernel.

        Things to do:
        * Send SIGTERM to the kernel's main process.
        * Send SIGKILL if it's not terminated within a few seconds.
        """

    @abstractmethod
    async def clean_kernel(
        self,
        kernel_id: KernelId,
        container_id: Optional[ContainerId],
        restarting: bool,
    ) -> None:
        """
        Clean up kernel-related book-keepers when the underlying
        implementation detects an event that the kernel has terminated.

        Things to do:
        * Call :meth:`self.collect_logs()` to store the container's console outputs.
        * Delete the underlying kernel resource (e.g., container)
        * Release host-specific resources used for the kernel (e.g., scratch spaces)

        This method is intended to be called asynchronously by the implementation-specific
        event monitoring routine.

        The ``container_id`` may be ``None`` if the container has already gone away.
        In such cases, skip container-specific cleanups.
        """

    @abstractmethod
    async def create_overlay_network(self, network_name: str) -> None:
        """
        Create an overlay network for a multi-node multicontainer session, where containers in different
        agents can connect to each other using cluster hostnames without explicit port mapping.

        This is called by the manager before kernel creation.
        It may raise :exc:`NotImplementedError` and then the manager
        will cancel creation of the session.
        """

    @abstractmethod
    async def destroy_overlay_network(self, network_name: str) -> None:
        """
        Destroy an overlay network.

        This is called by the manager after kernel destruction.
        """

    @abstractmethod
    async def create_local_network(self, network_name: str) -> None:
        """
        Create a local bridge network for a single-node multicontainer session, where containers in the
        same agent can connect to each other using cluster hostnames without explicit port mapping.
        Depending on the backend, this may be an alias to :meth:`create_overlay_network()`.

        This is called by the manager before kernel creation.
        It may raise :exc:`NotImplementedError` and then the manager
        will cancel creation of the session.
        """

    @abstractmethod
    async def destroy_local_network(self, network_name: str) -> None:
        """
        Destroy a local bridge network.
        Depending on the backend, this may be an alias to :meth:`destroy_overlay_network()`.

        This is called by the manager after kernel destruction.
        """

    @abstractmethod
    async def restart_kernel__load_config(
        self,
        kernel_id: KernelId,
        name: str,
    ) -> bytes:
        """
        Restore the cluster config from a previous launch of the kernel.
        """
        pass

    @abstractmethod
    async def restart_kernel__store_config(
        self,
        kernel_id: KernelId,
        name: str,
        data: bytes,
    ) -> None:
        """
        Store the cluster config to a kernel-related storage (e.g., scratch space),
        so that restarts of this kernel can reuse the configuration.
        """
        pass

    async def restart_kernel(
        self,
        creation_id: str,
        session_id: SessionId,
        kernel_id: KernelId,
        updating_kernel_config: KernelCreationConfig,
    ):
        tracker = self.restarting_kernels.get(kernel_id)
        if tracker is None:
            tracker = RestartTracker(
                request_lock=asyncio.Lock(),
                destroy_event=asyncio.Event(),
                done_event=asyncio.Event())
            self.restarting_kernels[kernel_id] = tracker

        existing_kernel_config = pickle.loads(
            await self.restart_kernel__load_config(kernel_id, 'kconfig.dat'),
        )
        existing_cluster_info = json.loads(
            await self.restart_kernel__load_config(kernel_id, 'cluster.json'),
        )
        kernel_config = cast(
            KernelCreationConfig,
            {**existing_kernel_config, **updating_kernel_config},
        )
        async with tracker.request_lock:
            tracker.done_event.clear()
            await self.inject_container_lifecycle_event(
                kernel_id,
                LifecycleEvent.DESTROY,
                'restarting',
            )
            try:
                with timeout(60):
                    await tracker.destroy_event.wait()
            except asyncio.TimeoutError:
                log.warning('timeout detected while restarting kernel {0}!',
                            kernel_id)
                self.restarting_kernels.pop(kernel_id, None)
                await self.inject_container_lifecycle_event(
                    kernel_id,
                    LifecycleEvent.CLEAN,
                    'restart-timeout',
                )
                raise
            else:
                try:
                    await self.create_kernel(
                        creation_id,
                        session_id,
                        kernel_id,
                        kernel_config,
                        existing_cluster_info,
                        restarting=True)
                    self.restarting_kernels.pop(kernel_id, None)
                except Exception:
                    # TODO: retry / cancel others?
                    log.exception('restart_kernel(s:{}, k:{}): re-creation failure',
                                  session_id, kernel_id)
            tracker.done_event.set()
        kernel_obj = self.kernel_registry[kernel_id]
        return {
            'container_id': kernel_obj['container_id'],
            'repl_in_port': kernel_obj['repl_in_port'],
            'repl_out_port': kernel_obj['repl_out_port'],
            'stdin_port': kernel_obj['stdin_port'],
            'stdout_port': kernel_obj['stdout_port'],
            'service_ports': kernel_obj.service_ports,
        }

    async def execute(
        self,
        kernel_id: KernelId,
        run_id: Optional[str],
        mode: Literal['query', 'batch', 'input', 'continue'],
        text: str,
        *,
        opts: Mapping[str, Any],
        api_version: int,
        flush_timeout: float,
    ):
        # Wait for the kernel restarting if it's ongoing...
        restart_tracker = self.restarting_kernels.get(kernel_id)
        if restart_tracker is not None:
            await restart_tracker.done_event.wait()

        await self.produce_event(
            ExecutionStartedEvent(SessionId(kernel_id)),
        )
        try:
            kernel_obj = self.kernel_registry[kernel_id]
            result = await kernel_obj.execute(
                run_id, mode, text,
                opts=opts,
                flush_timeout=flush_timeout,
                api_version=api_version)
        except asyncio.CancelledError:
            await self.produce_event(
                ExecutionCancelledEvent(SessionId(kernel_id)),
            )
            raise
        except KeyError:
            # This situation is handled in the lifecycle management subsystem.
            raise RuntimeError(f'The container for kernel {kernel_id} is not found! '
                                '(might be terminated--try it again)') from None

        if result['status'] in ('finished', 'exec-timeout'):
            log.debug('_execute({0}) {1}', kernel_id, result['status'])
        if result['status'] == 'finished':
            await self.produce_event(
                ExecutionFinishedEvent(SessionId(kernel_id)),
            )
        elif result['status'] == 'exec-timeout':
            await self.produce_event(
                ExecutionTimeoutEvent(SessionId(kernel_id)),
            )
            await self.inject_container_lifecycle_event(
                kernel_id,
                LifecycleEvent.DESTROY,
                'exec-timeout',
            )
        return {
            **result,
            'files': [],  # kept for API backward-compatibility
        }

    async def get_completions(self, kernel_id: KernelId, text: str, opts: dict):
        return await self.kernel_registry[kernel_id].get_completions(text, opts)

    async def get_logs(self, kernel_id: KernelId):
        return await self.kernel_registry[kernel_id].get_logs()

    async def interrupt_kernel(self, kernel_id: KernelId):
        return await self.kernel_registry[kernel_id].interrupt_kernel()

    async def start_service(self, kernel_id: KernelId, service: str, opts: dict):
        return await self.kernel_registry[kernel_id].start_service(service, opts)

    async def shutdown_service(self, kernel_id: KernelId, service: str):
        try:
            kernel_obj = self.kernel_registry[kernel_id]
            if kernel_obj is not None:
                await kernel_obj.shutdown_service(service)
        except Exception:
            log.exception('unhandled exception while shutting down service app ${}', service)

    async def accept_file(self, kernel_id: KernelId, filename: str, filedata):
        return await self.kernel_registry[kernel_id].accept_file(filename, filedata)

    async def download_file(self, kernel_id: KernelId, filepath: str):
        return await self.kernel_registry[kernel_id].download_file(filepath)

    async def list_files(self, kernel_id: KernelId, path: str):
        return await self.kernel_registry[kernel_id].list_files(path)

    async def save_last_registry(self, force=False) -> None:
        now = time.monotonic()
        if (not force) and (now <= self.last_registry_written_time + 60):
            return  # don't save too frequently
        try:
            ipc_base_path = self.local_config["agent"]["ipc-base-path"]
            last_registry_file = f"last_registry.{self.local_instance_id}.dat"
            with open(ipc_base_path / last_registry_file, "wb") as f:
                pickle.dump(self.kernel_registry, f)
            self.last_registry_written_time = now
            log.debug("saved {}", last_registry_file)
        except Exception as e:
            log.exception("unable to save {}", last_registry_file, exc_info=e)<|MERGE_RESOLUTION|>--- conflicted
+++ resolved
@@ -103,16 +103,12 @@
     VFolderMount,
     aobject,
 )
-<<<<<<< HEAD
+from ai.backend.common.utils import cancel_tasks, current_loop
+
+from . import __version__ as VERSION
 from . import alloc_map as alloc_map_mod
-=======
-from ai.backend.common.utils import cancel_tasks, current_loop
-
-from . import __version__ as VERSION
-from . import resources as resources_mod
 from .exception import AgentError, ResourceError
 from .kernel import AbstractKernel, KernelFeatures, match_distro_data
->>>>>>> 39c292ef
 from .resources import (
     AbstractAllocMap,
     AbstractComputeDevice,
