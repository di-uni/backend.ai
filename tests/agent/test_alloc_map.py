import random
from decimal import ROUND_DOWN, Decimal

import attr
import pytest

<<<<<<< HEAD
from ai.backend.agent.resources import (
    AbstractComputeDevice,
)
from ai.backend.agent.alloc_map import (
    DeviceSlotInfo,
    DiscretePropertyAllocMap,
    FractionAllocMap,
    AllocationStrategy,
)
=======
>>>>>>> 39c292ef
from ai.backend.agent.exception import (
    InsufficientResource,
    InvalidResourceArgument,
    InvalidResourceCombination,
    NotMultipleOfQuantum,
)
from ai.backend.agent.resources import (
    AbstractComputeDevice,
    AllocationStrategy,
    DeviceSlotInfo,
    DiscretePropertyAllocMap,
    FractionAllocMap,
)
from ai.backend.common.types import DeviceId, SlotName, SlotTypes


@attr.s(auto_attribs=True)
class DummyDevice(AbstractComputeDevice):
    pass


@pytest.mark.parametrize("alloc_strategy", [AllocationStrategy.FILL, AllocationStrategy.EVENLY])
def test_discrete_alloc_map(alloc_strategy: AllocationStrategy):
    alloc_map = DiscretePropertyAllocMap(
        device_slots={
            DeviceId('a0'): DeviceSlotInfo(SlotTypes.COUNT, SlotName('x'), Decimal(1)),
            DeviceId('a1'): DeviceSlotInfo(SlotTypes.COUNT, SlotName('x'), Decimal(1)),
        },
        allocation_strategy=alloc_strategy,
    )
    assert alloc_map.allocations[SlotName('x')][DeviceId('a0')] == 0
    assert alloc_map.allocations[SlotName('x')][DeviceId('a1')] == 0

    result = alloc_map.allocate({
        SlotName('x'): Decimal('1'),
    })
    assert result[SlotName('x')][DeviceId('a0')] == 1
    assert DeviceId('a1') not in result[SlotName('x')]
    assert alloc_map.allocations[SlotName('x')][DeviceId('a0')] == 1
    assert alloc_map.allocations[SlotName('x')][DeviceId('a1')] == 0

    with pytest.raises(InsufficientResource):
        alloc_map.allocate({
            SlotName('x'): Decimal('3'),
        })
    assert alloc_map.allocations[SlotName('x')][DeviceId('a0')] == 1
    assert alloc_map.allocations[SlotName('x')][DeviceId('a1')] == 0

    alloc_map.free(result)
    assert alloc_map.allocations[SlotName('x')][DeviceId('a0')] == 0
    assert alloc_map.allocations[SlotName('x')][DeviceId('a1')] == 0


def test_discrete_alloc_map_large_number_fill():
    alloc_map = DiscretePropertyAllocMap(
        device_slots={
            DeviceId('a0'): DeviceSlotInfo(SlotTypes.COUNT, SlotName('x'), Decimal(100)),
            DeviceId('a1'): DeviceSlotInfo(SlotTypes.COUNT, SlotName('x'), Decimal(100)),
        },
        allocation_strategy=AllocationStrategy.FILL,
    )
    assert alloc_map.allocations[SlotName('x')][DeviceId('a0')] == 0
    assert alloc_map.allocations[SlotName('x')][DeviceId('a1')] == 0

    result = alloc_map.allocate({
        SlotName('x'): Decimal('130'),
    })
    assert result[SlotName('x')][DeviceId('a0')] == 100
    assert result[SlotName('x')][DeviceId('a1')] == 30
    assert alloc_map.allocations[SlotName('x')][DeviceId('a0')] == 100
    assert alloc_map.allocations[SlotName('x')][DeviceId('a1')] == 30

    with pytest.raises(InsufficientResource):
        alloc_map.allocate({
            SlotName('x'): Decimal('71'),
        })
    assert alloc_map.allocations[SlotName('x')][DeviceId('a0')] == 100
    assert alloc_map.allocations[SlotName('x')][DeviceId('a1')] == 30

    alloc_map.free(result)
    assert alloc_map.allocations[SlotName('x')][DeviceId('a0')] == 0
    assert alloc_map.allocations[SlotName('x')][DeviceId('a1')] == 0


def test_discrete_alloc_map_large_number_even():
    alloc_map = DiscretePropertyAllocMap(
        device_slots={
            DeviceId('a0'): DeviceSlotInfo(SlotTypes.COUNT, SlotName('x'), Decimal(100)),
            DeviceId('a1'): DeviceSlotInfo(SlotTypes.COUNT, SlotName('x'), Decimal(100)),
        },
        allocation_strategy=AllocationStrategy.EVENLY,
    )
    assert alloc_map.allocations[SlotName('x')][DeviceId('a0')] == 0
    assert alloc_map.allocations[SlotName('x')][DeviceId('a1')] == 0

    result1 = alloc_map.allocate({
        SlotName('x'): Decimal('130'),
    })
    assert result1[SlotName('x')][DeviceId('a0')] == 65
    assert result1[SlotName('x')][DeviceId('a1')] == 65
    assert alloc_map.allocations[SlotName('x')][DeviceId('a0')] == 65
    assert alloc_map.allocations[SlotName('x')][DeviceId('a1')] == 65

    result2 = alloc_map.allocate({
        SlotName('x'): Decimal('15'),
    })
    assert result2[SlotName('x')][DeviceId('a0')] == 8
    assert result2[SlotName('x')][DeviceId('a1')] == 7
    assert alloc_map.allocations[SlotName('x')][DeviceId('a0')] == 73
    assert alloc_map.allocations[SlotName('x')][DeviceId('a1')] == 72

    with pytest.raises(InsufficientResource):
        alloc_map.allocate({
            SlotName('x'): Decimal('99'),
        })
    assert alloc_map.allocations[SlotName('x')][DeviceId('a0')] == 73
    assert alloc_map.allocations[SlotName('x')][DeviceId('a1')] == 72

    alloc_map.free(result1)
    alloc_map.free(result2)
    assert alloc_map.allocations[SlotName('x')][DeviceId('a0')] == 0
    assert alloc_map.allocations[SlotName('x')][DeviceId('a1')] == 0


def test_discrete_alloc_map_even_to_tightly_fill():
    alloc_map = DiscretePropertyAllocMap(
        device_slots={
            DeviceId('a0'): DeviceSlotInfo(SlotTypes.COUNT, SlotName('x'), Decimal(10)),
            DeviceId('a1'): DeviceSlotInfo(SlotTypes.COUNT, SlotName('x'), Decimal(10)),
            DeviceId('a2'): DeviceSlotInfo(SlotTypes.COUNT, SlotName('x'), Decimal(10)),
        },
        allocation_strategy=AllocationStrategy.EVENLY,
    )
    assert alloc_map.allocations[SlotName('x')][DeviceId('a0')] == 0
    assert alloc_map.allocations[SlotName('x')][DeviceId('a1')] == 0
    assert alloc_map.allocations[SlotName('x')][DeviceId('a2')] == 0

    result1 = alloc_map.allocate({
        SlotName('x'): Decimal('7'),
    })
    assert result1[SlotName('x')][DeviceId('a0')] == 3
    assert result1[SlotName('x')][DeviceId('a1')] == 2
    assert result1[SlotName('x')][DeviceId('a2')] == 2
    assert alloc_map.allocations[SlotName('x')][DeviceId('a0')] == 3
    assert alloc_map.allocations[SlotName('x')][DeviceId('a1')] == 2
    assert alloc_map.allocations[SlotName('x')][DeviceId('a2')] == 2

    result2 = alloc_map.allocate({
        SlotName('x'): Decimal('23'),
    })
    assert result2[SlotName('x')][DeviceId('a0')] == 7
    assert result2[SlotName('x')][DeviceId('a1')] == 8
    assert result2[SlotName('x')][DeviceId('a2')] == 8
    assert alloc_map.allocations[SlotName('x')][DeviceId('a0')] == 10
    assert alloc_map.allocations[SlotName('x')][DeviceId('a1')] == 10
    assert alloc_map.allocations[SlotName('x')][DeviceId('a2')] == 10

    alloc_map.free(result1)
    alloc_map.free(result2)
    assert alloc_map.allocations[SlotName('x')][DeviceId('a0')] == 0
    assert alloc_map.allocations[SlotName('x')][DeviceId('a1')] == 0
    assert alloc_map.allocations[SlotName('x')][DeviceId('a2')] == 0


def test_discrete_alloc_map_cpu_even():
    alloc_map = DiscretePropertyAllocMap(
        device_slots={
            DeviceId('cpu0'): DeviceSlotInfo(SlotTypes.COUNT, SlotName('cpu'), Decimal(2)),
            DeviceId('cpu1'): DeviceSlotInfo(SlotTypes.COUNT, SlotName('cpu'), Decimal(2)),
            DeviceId('cpu2'): DeviceSlotInfo(SlotTypes.COUNT, SlotName('cpu'), Decimal(2)),
            DeviceId('cpu3'): DeviceSlotInfo(SlotTypes.COUNT, SlotName('cpu'), Decimal(2)),
        },
        allocation_strategy=AllocationStrategy.EVENLY,
    )

    def check_clean():
        assert alloc_map.allocations[SlotName('cpu')][DeviceId('cpu0')] == 0
        assert alloc_map.allocations[SlotName('cpu')][DeviceId('cpu1')] == 0
        assert alloc_map.allocations[SlotName('cpu')][DeviceId('cpu2')] == 0
        assert alloc_map.allocations[SlotName('cpu')][DeviceId('cpu3')] == 0

    check_clean()

    result1 = alloc_map.allocate({
        SlotName('cpu'): Decimal('4'),
    })
    assert result1[SlotName('cpu')][DeviceId('cpu0')] == 1
    assert result1[SlotName('cpu')][DeviceId('cpu1')] == 1
    assert result1[SlotName('cpu')][DeviceId('cpu2')] == 1
    assert result1[SlotName('cpu')][DeviceId('cpu3')] == 1
    assert alloc_map.allocations[SlotName('cpu')][DeviceId('cpu0')] == 1
    assert alloc_map.allocations[SlotName('cpu')][DeviceId('cpu1')] == 1
    assert alloc_map.allocations[SlotName('cpu')][DeviceId('cpu2')] == 1
    assert alloc_map.allocations[SlotName('cpu')][DeviceId('cpu3')] == 1

    result2 = alloc_map.allocate({
        SlotName('cpu'): Decimal('2'),
    })
    assert result2[SlotName('cpu')][DeviceId('cpu0')] == 1
    assert result2[SlotName('cpu')][DeviceId('cpu1')] == 1
    assert alloc_map.allocations[SlotName('cpu')][DeviceId('cpu0')] == 2
    assert alloc_map.allocations[SlotName('cpu')][DeviceId('cpu1')] == 2
    assert alloc_map.allocations[SlotName('cpu')][DeviceId('cpu2')] == 1
    assert alloc_map.allocations[SlotName('cpu')][DeviceId('cpu3')] == 1

    with pytest.raises(InsufficientResource):
        alloc_map.allocate({
            SlotName('cpu'): Decimal('3'),
        })
    assert alloc_map.allocations[SlotName('cpu')][DeviceId('cpu0')] == 2
    assert alloc_map.allocations[SlotName('cpu')][DeviceId('cpu1')] == 2
    assert alloc_map.allocations[SlotName('cpu')][DeviceId('cpu2')] == 1
    assert alloc_map.allocations[SlotName('cpu')][DeviceId('cpu3')] == 1

    result3 = alloc_map.allocate({
        SlotName('cpu'): Decimal('2'),
    })
    assert result3[SlotName('cpu')][DeviceId('cpu2')] == 1
    assert result3[SlotName('cpu')][DeviceId('cpu3')] == 1
    assert alloc_map.allocations[SlotName('cpu')][DeviceId('cpu0')] == 2
    assert alloc_map.allocations[SlotName('cpu')][DeviceId('cpu1')] == 2
    assert alloc_map.allocations[SlotName('cpu')][DeviceId('cpu2')] == 2
    assert alloc_map.allocations[SlotName('cpu')][DeviceId('cpu3')] == 2

    alloc_map.free(result1)
    alloc_map.free(result2)
    alloc_map.free(result3)
    check_clean()


def test_fraction_alloc_map():
    alloc_map = FractionAllocMap(
        device_slots={
            DeviceId('a0'): DeviceSlotInfo(SlotTypes.COUNT, SlotName('x'), Decimal(1.0)),
            DeviceId('a1'): DeviceSlotInfo(SlotTypes.COUNT, SlotName('x'), Decimal(1.0)),
        },
        allocation_strategy=AllocationStrategy.FILL,
    )
    assert alloc_map.allocations[SlotName('x')][DeviceId('a0')] == Decimal('0')
    assert alloc_map.allocations[SlotName('x')][DeviceId('a1')] == Decimal('0')

    result = alloc_map.allocate({
        SlotName('x'): Decimal('1.5'),
    })
    assert result[SlotName('x')][DeviceId('a0')] == Decimal('1.0')
    assert result[SlotName('x')][DeviceId('a1')] == Decimal('0.5')
    assert alloc_map.allocations[SlotName('x')][DeviceId('a0')] == Decimal('1.0')
    assert alloc_map.allocations[SlotName('x')][DeviceId('a1')] == Decimal('0.5')

    with pytest.raises(InsufficientResource):
        alloc_map.allocate({
            SlotName('x'): Decimal('1.5'),
        })
    assert alloc_map.allocations[SlotName('x')][DeviceId('a0')] == Decimal('1.0')
    assert alloc_map.allocations[SlotName('x')][DeviceId('a1')] == Decimal('0.5')

    alloc_map.free(result)
    assert alloc_map.allocations[SlotName('x')][DeviceId('a0')] == Decimal('0')
    assert alloc_map.allocations[SlotName('x')][DeviceId('a1')] == Decimal('0')


def test_fraction_alloc_map_many_device():
    alloc_map = FractionAllocMap(
        device_slots={
            DeviceId('a0'): DeviceSlotInfo(SlotTypes.COUNT, SlotName('x'), Decimal(1.0)),
            DeviceId('a1'): DeviceSlotInfo(SlotTypes.COUNT, SlotName('x'), Decimal(1.0)),
            DeviceId('a2'): DeviceSlotInfo(SlotTypes.COUNT, SlotName('x'), Decimal(1.0)),
            DeviceId('a3'): DeviceSlotInfo(SlotTypes.COUNT, SlotName('x'), Decimal(1.0)),
            DeviceId('a4'): DeviceSlotInfo(SlotTypes.COUNT, SlotName('x'), Decimal(1.0)),
            DeviceId('a5'): DeviceSlotInfo(SlotTypes.COUNT, SlotName('x'), Decimal(1.0)),
            DeviceId('a6'): DeviceSlotInfo(SlotTypes.COUNT, SlotName('x'), Decimal(1.0)),
            DeviceId('a7'): DeviceSlotInfo(SlotTypes.COUNT, SlotName('x'), Decimal(1.0)),
        },
        allocation_strategy=AllocationStrategy.FILL,
    )
    for idx in range(8):
        assert alloc_map.allocations[SlotName('x')][DeviceId(f'a{idx}')] == Decimal('0')

    result = alloc_map.allocate({
        SlotName('x'): Decimal('7.95'),
    })
    for idx in range(7):
        assert result[SlotName('x')][DeviceId(f'a{idx}')] == Decimal('1.0')
    assert result[SlotName('x')][DeviceId('a7')] == Decimal('0.95')
    for idx in range(7):
        assert alloc_map.allocations[SlotName('x')][DeviceId(f'a{idx}')] == Decimal('1.0')
    assert alloc_map.allocations[SlotName('x')][DeviceId('a7')] == Decimal('0.95')

    with pytest.raises(InsufficientResource):
        alloc_map.allocate({
            SlotName('x'): Decimal('1.0'),
        })
    for idx in range(7):
        assert alloc_map.allocations[SlotName('x')][DeviceId(f'a{idx}')] == Decimal('1.0')
    assert alloc_map.allocations[SlotName('x')][DeviceId('a7')] == Decimal('0.95')

    alloc_map.free(result)
    for idx in range(8):
        assert alloc_map.allocations[SlotName('x')][DeviceId(f'a{idx}')] == Decimal('0')


def test_fraction_alloc_map_iteration():
    alloc_map = FractionAllocMap(
        device_slots={
            DeviceId('a0'): DeviceSlotInfo(SlotTypes.COUNT, SlotName('x'), Decimal(1.0)),
            DeviceId('a1'): DeviceSlotInfo(SlotTypes.COUNT, SlotName('x'), Decimal(1.0)),
        },
        allocation_strategy=AllocationStrategy.FILL,
        quantum_size=Decimal("0.00001"),
    )
    assert alloc_map.allocations[SlotName('x')][DeviceId('a0')] == Decimal('0')
    assert alloc_map.allocations[SlotName('x')][DeviceId('a1')] == Decimal('0')

    for _ in range(1000):
        alloc_map.allocate({
            SlotName('x'): Decimal('0.00001'),
        })
    assert alloc_map.allocations[SlotName('x')][DeviceId('a0')] == Decimal('0.005')
    assert alloc_map.allocations[SlotName('x')][DeviceId('a1')] == Decimal('0.005')

    alloc_map.free({SlotName('x'): {DeviceId('a0'): Decimal('0.00001')}})
    assert alloc_map.allocations[SlotName('x')][DeviceId('a0')] == Decimal('0.00499')
    assert alloc_map.allocations[SlotName('x')][DeviceId('a1')] == Decimal('0.005')

    for _ in range(499):
        alloc_map.free({SlotName('x'): {DeviceId('a0'): Decimal('0.00001')}})
    assert alloc_map.allocations[SlotName('x')][DeviceId('a0')] == Decimal('0')
    assert alloc_map.allocations[SlotName('x')][DeviceId('a1')] == Decimal('0.005')


def test_fraction_alloc_map_random_generated_allocations():
    alloc_map = FractionAllocMap(
        device_slots={
            DeviceId('a0'): DeviceSlotInfo(SlotTypes.COUNT, SlotName('x'), Decimal(1.0)),
            DeviceId('a1'): DeviceSlotInfo(SlotTypes.COUNT, SlotName('x'), Decimal(1.0)),
        },
        allocation_strategy=AllocationStrategy.FILL,
    )
    assert alloc_map.allocations[SlotName('x')][DeviceId('a0')] == Decimal('0')
    assert alloc_map.allocations[SlotName('x')][DeviceId('a1')] == Decimal('0')

    quantum = Decimal('.01')
    for _ in range(5):
        allocations = []
        for _ in range(10):
            result = alloc_map.allocate({
                SlotName('x'): Decimal(random.uniform(0, 0.1)).quantize(quantum, ROUND_DOWN),
            })
            allocations.append(result)
        assert alloc_map.allocations[SlotName('x')][DeviceId('a0')] >= Decimal('0')
        assert alloc_map.allocations[SlotName('x')][DeviceId('a1')] >= Decimal('0')
        for a in allocations:
            alloc_map.free(a)
        assert alloc_map.allocations[SlotName('x')][DeviceId('a0')] == Decimal('0')
        assert alloc_map.allocations[SlotName('x')][DeviceId('a1')] == Decimal('0')


def test_fraction_alloc_map_even_allocation():
    alloc_map = FractionAllocMap(
        device_slots={
            DeviceId('a0'): DeviceSlotInfo(SlotTypes.COUNT, SlotName('x'), Decimal(0.05)),
            DeviceId('a1'): DeviceSlotInfo(SlotTypes.COUNT, SlotName('x'), Decimal(0.1)),
            DeviceId('a2'): DeviceSlotInfo(SlotTypes.COUNT, SlotName('x'), Decimal(0.2)),
            DeviceId('a3'): DeviceSlotInfo(SlotTypes.COUNT, SlotName('x'), Decimal(0.3)),
            DeviceId('a4'): DeviceSlotInfo(SlotTypes.COUNT, SlotName('x'), Decimal(0.0)),
        },
        allocation_strategy=AllocationStrategy.EVENLY,
    )
    for idx in range(5):
        assert alloc_map.allocations[SlotName('x')][DeviceId(f'a{idx}')] == Decimal('0')

    with pytest.raises(InsufficientResource):
        alloc_map.allocate({
            SlotName('x'): Decimal('0.66'),
        })

    with pytest.raises(InsufficientResource):
        alloc_map.allocate({
            SlotName('x'): Decimal('0.06'),
        }, min_memory=Decimal(0.6))
    for _ in range(20):
        alloc_map.allocate({
            SlotName('x'): Decimal('0.01'),
        })

    assert alloc_map.allocations[SlotName('x')][DeviceId('a0')] == Decimal('0.05')
    assert alloc_map.allocations[SlotName('x')][DeviceId('a1')] == Decimal('0.1')
    assert alloc_map.allocations[SlotName('x')][DeviceId('a2')] == Decimal('0.05')
    alloc_map.free({SlotName('x'): {DeviceId('a0'): Decimal('0.05'),
                                    DeviceId('a1'): Decimal('0.1'),
                                    DeviceId('a2'): Decimal('0.05')}})
    for idx in range(0):
        assert alloc_map.allocations[SlotName('x')][DeviceId(f'a{idx}')] == Decimal('0')

    result = alloc_map.allocate({
        SlotName('x'): Decimal('0.2'),
    })
    assert alloc_map.allocations[SlotName('x')][DeviceId('a2')] == Decimal('0.2')

    alloc_map.free(result)
    assert alloc_map.allocations[SlotName('x')][DeviceId('a2')] == Decimal('0')

    result = alloc_map.allocate({
        SlotName('x'): Decimal('0.2'),
    }, min_memory=Decimal('0.25'))
    assert alloc_map.allocations[SlotName('x')][DeviceId('a3')] == Decimal('0.2')
    alloc_map.free(result)
    for idx in range(5):
        assert alloc_map.allocations[SlotName('x')][DeviceId(f'a{idx}')] == Decimal('0')

    result = alloc_map.allocate({
        SlotName('x'): Decimal('0.5'),
    })
    assert alloc_map.allocations[SlotName('x')][DeviceId('a2')] == Decimal('0.2')
    assert alloc_map.allocations[SlotName('x')][DeviceId('a3')] == Decimal('0.3')
    alloc_map.free(result)
    for idx in range(5):
        assert alloc_map.allocations[SlotName('x')][DeviceId(f'a{idx}')] == Decimal('0')

    result = alloc_map.allocate({
        SlotName('x'): Decimal('0.65'),
    })
    assert alloc_map.allocations[SlotName('x')][DeviceId('a0')] == Decimal('0.05')
    assert alloc_map.allocations[SlotName('x')][DeviceId('a1')] == Decimal('0.1')
    assert alloc_map.allocations[SlotName('x')][DeviceId('a2')] == Decimal('0.2')
    assert alloc_map.allocations[SlotName('x')][DeviceId('a3')] == Decimal('0.3')
    alloc_map.free(result)
    for idx in range(5):
        assert alloc_map.allocations[SlotName('x')][DeviceId(f'a{idx}')] == Decimal('0')

    result = alloc_map.allocate({
        SlotName('x'): Decimal('0.6'),
    }, min_memory=Decimal('0.1'))
    assert alloc_map.allocations[SlotName('x')][DeviceId('a1')] == Decimal('0.1')
    assert alloc_map.allocations[SlotName('x')][DeviceId('a2')] == Decimal('0.2')
    assert alloc_map.allocations[SlotName('x')][DeviceId('a3')] == Decimal('0.3')
    alloc_map.free(result)
    for idx in range(5):
        assert alloc_map.allocations[SlotName('x')][DeviceId(f'a{idx}')] == Decimal('0')

    alloc_map = FractionAllocMap(
        device_slots={
            DeviceId('a0'): DeviceSlotInfo(SlotTypes.COUNT, SlotName('x'), Decimal('0.3')),
            DeviceId('a1'): DeviceSlotInfo(SlotTypes.COUNT, SlotName('x'), Decimal('0.3')),
            DeviceId('a2'): DeviceSlotInfo(SlotTypes.COUNT, SlotName('x'), Decimal('0.9')),
        },
    )
    result = alloc_map.allocate({
        SlotName('x'): Decimal('1'),
    })
    assert alloc_map.allocations[SlotName('x')][DeviceId('a0')] == Decimal('0.3')
    assert alloc_map.allocations[SlotName('x')][DeviceId('a1')] == Decimal('0.3')
    assert alloc_map.allocations[SlotName('x')][DeviceId('a2')] == Decimal('0.4')


def test_fraction_alloc_map_even_allocation_fractions():
    alloc_map = FractionAllocMap(
        device_slots={
            DeviceId('a0'): DeviceSlotInfo(SlotTypes.COUNT, SlotName('x'), Decimal('0.8')),
            DeviceId('a1'): DeviceSlotInfo(SlotTypes.COUNT, SlotName('x'), Decimal('0.75')),
            DeviceId('a2'): DeviceSlotInfo(SlotTypes.COUNT, SlotName('x'), Decimal('0.7')),
            DeviceId('a3'): DeviceSlotInfo(SlotTypes.COUNT, SlotName('x'), Decimal('0.3')),
            DeviceId('a4'): DeviceSlotInfo(SlotTypes.COUNT, SlotName('x'), Decimal('0.0')),
        },
        allocation_strategy=AllocationStrategy.EVENLY,
    )
    result = alloc_map.allocate({
        SlotName('x'): Decimal('2.31'),
    })
    assert alloc_map.allocations[SlotName('x')][DeviceId('a0')] == Decimal('0.67')
    assert alloc_map.allocations[SlotName('x')][DeviceId('a1')] == Decimal('0.67')
    assert alloc_map.allocations[SlotName('x')][DeviceId('a2')] == Decimal('0.67')
    assert alloc_map.allocations[SlotName('x')][DeviceId('a3')] == Decimal('0.3')
    alloc_map.free(result)
    for idx in range(4):
        assert alloc_map.allocations[SlotName('x')][DeviceId(f'a{idx}')] == Decimal('0')

    result = alloc_map.allocate({
        SlotName('x'): Decimal('2'),
    })
    assert alloc_map.allocations[SlotName('x')][DeviceId('a0')] == Decimal('0.67')
    assert alloc_map.allocations[SlotName('x')][DeviceId('a1')] == Decimal('0.67')
    assert alloc_map.allocations[SlotName('x')][DeviceId('a2')] == Decimal('0.66')
    alloc_map.free(result)
    for idx in range(3):
        assert alloc_map.allocations[SlotName('x')][DeviceId(f'a{idx}')] == Decimal('0')


def test_fraction_alloc_map_even_allocation_many_devices():
    alloc_map = FractionAllocMap(
        device_slots={
            DeviceId('a0'): DeviceSlotInfo(SlotTypes.COUNT, SlotName('x'), Decimal(2)),
            DeviceId('a1'): DeviceSlotInfo(SlotTypes.COUNT, SlotName('x'), Decimal(3)),
            DeviceId('a2'): DeviceSlotInfo(SlotTypes.COUNT, SlotName('x'), Decimal(3)),
            DeviceId('a3'): DeviceSlotInfo(SlotTypes.COUNT, SlotName('x'), Decimal(5)),
        },
        allocation_strategy=AllocationStrategy.EVENLY,
    )
    result = alloc_map.allocate({
        SlotName('x'): Decimal('6'),
    })
    assert alloc_map.allocations[SlotName('x')][DeviceId('a1')] == Decimal('3')
    assert alloc_map.allocations[SlotName('x')][DeviceId('a2')] == Decimal('3')
    alloc_map.free(result)
    for idx in range(4):
        assert alloc_map.allocations[SlotName('x')][DeviceId(f'a{idx}')] == Decimal('0')

    alloc_map = FractionAllocMap(
        device_slots={
            DeviceId('a0'): DeviceSlotInfo(SlotTypes.COUNT, SlotName('x'), Decimal(1)),
            DeviceId('a1'): DeviceSlotInfo(SlotTypes.COUNT, SlotName('x'), Decimal(1.5)),
            DeviceId('a2'): DeviceSlotInfo(SlotTypes.COUNT, SlotName('x'), Decimal(2)),
            DeviceId('a3'): DeviceSlotInfo(SlotTypes.COUNT, SlotName('x'), Decimal(3)),
            DeviceId('a4'): DeviceSlotInfo(SlotTypes.COUNT, SlotName('x'), Decimal(3)),
            DeviceId('a5'): DeviceSlotInfo(SlotTypes.COUNT, SlotName('x'), Decimal(4)),
            DeviceId('a6'): DeviceSlotInfo(SlotTypes.COUNT, SlotName('x'), Decimal(4.5)),
            DeviceId('a7'): DeviceSlotInfo(SlotTypes.COUNT, SlotName('x'), Decimal(5)),
            DeviceId('a8'): DeviceSlotInfo(SlotTypes.COUNT, SlotName('x'), Decimal(5)),
        },
        allocation_strategy=AllocationStrategy.EVENLY,
    )

    result = alloc_map.allocate({
        SlotName('x'): Decimal('6'),
    }, min_memory=Decimal('2.5'))
    assert alloc_map.allocations[SlotName('x')][DeviceId('a3')] == Decimal('3')
    assert alloc_map.allocations[SlotName('x')][DeviceId('a4')] == Decimal('3')
    alloc_map.free(result)
    for idx in range(9):
        assert alloc_map.allocations[SlotName('x')][DeviceId(f'a{idx}')] == Decimal('0')

    result = alloc_map.allocate({
        SlotName('x'): Decimal('11'),
    }, min_memory=Decimal('0.84'))
    assert alloc_map.allocations[SlotName('x')][DeviceId('a3')] == Decimal('2.75')
    assert alloc_map.allocations[SlotName('x')][DeviceId('a4')] == Decimal('2.75')
    assert alloc_map.allocations[SlotName('x')][DeviceId('a5')] == Decimal('2.75')
    assert alloc_map.allocations[SlotName('x')][DeviceId('a5')] == Decimal('2.75')
    alloc_map.free(result)
    for idx in range(9):
        assert alloc_map.allocations[SlotName('x')][DeviceId(f'a{idx}')] == Decimal('0')


def test_fraction_alloc_map_even_allocation_many_devices_2():
    alloc_map = FractionAllocMap(
        device_slots={
            DeviceId('a0'): DeviceSlotInfo(SlotTypes.COUNT, SlotName('x'), Decimal('1.0')),
            DeviceId('a1'): DeviceSlotInfo(SlotTypes.COUNT, SlotName('x'), Decimal('1.0')),
            DeviceId('a2'): DeviceSlotInfo(SlotTypes.COUNT, SlotName('x'), Decimal('1.0')),
            DeviceId('a3'): DeviceSlotInfo(SlotTypes.COUNT, SlotName('x'), Decimal('1.0')),
            DeviceId('a4'): DeviceSlotInfo(SlotTypes.COUNT, SlotName('x'), Decimal('1.0')),
            DeviceId('a5'): DeviceSlotInfo(SlotTypes.COUNT, SlotName('x'), Decimal('1.0')),
            DeviceId('a6'): DeviceSlotInfo(SlotTypes.COUNT, SlotName('x'), Decimal('1.0')),
            DeviceId('a7'): DeviceSlotInfo(SlotTypes.COUNT, SlotName('x'), Decimal('1.0')),
        },
        allocation_strategy=AllocationStrategy.EVENLY,
    )
    result = alloc_map.allocate({
        SlotName('x'): Decimal('6'),
    })
    count_0 = 0
    count_1 = 0
    # NOTE: the even allocator favors the tail of device list when it fills up.
    # So we rely on the counting of desire per-device allocations instead of matching
    # the device index and the allocations.
    for idx in range(8):
        if alloc_map.allocations[SlotName('x')][DeviceId(f'a{idx}')] == Decimal('1.0'):
            count_1 += 1
        if alloc_map.allocations[SlotName('x')][DeviceId(f'a{idx}')] == Decimal('0'):
            count_0 += 1
    assert count_0 == 2
    assert count_1 == 6
    alloc_map.free(result)
    for idx in range(8):
        assert alloc_map.allocations[SlotName('x')][DeviceId(f'a{idx}')] == Decimal('0')


@pytest.mark.parametrize(
    "alloc_strategy",
    [AllocationStrategy.FILL, AllocationStrategy.EVENLY],
)
def test_quantum_size(alloc_strategy):
    alloc_map = FractionAllocMap(
        device_slots={
            DeviceId('a0'): DeviceSlotInfo(SlotTypes.COUNT, SlotName('x'), Decimal(1)),  # noqa
            DeviceId('a1'): DeviceSlotInfo(SlotTypes.COUNT, SlotName('x'), Decimal(1)),  # noqa
        },
        quantum_size=Decimal("0.25"),
        allocation_strategy=alloc_strategy,
    )
    result = alloc_map.allocate({
        SlotName('x'): Decimal("0.5"),
    })
    assert sum(alloc_map.allocations[SlotName('x')].values()) == Decimal("0.5")
    alloc_map.free(result)

    result = alloc_map.allocate({
        SlotName('x'): Decimal("1.5"),
    })
    assert sum(alloc_map.allocations[SlotName('x')].values()) == Decimal("1.5")
    if alloc_strategy == AllocationStrategy.EVENLY:
        assert alloc_map.allocations[SlotName('x')][DeviceId('a0')] == Decimal("0.75")
        assert alloc_map.allocations[SlotName('x')][DeviceId('a1')] == Decimal("0.75")
    else:
        assert alloc_map.allocations[SlotName('x')][DeviceId('a0')] == Decimal("1.00")
        assert alloc_map.allocations[SlotName('x')][DeviceId('a1')] == Decimal("0.50")
    alloc_map.free(result)

    # input is below 0.25
    with pytest.raises(NotMultipleOfQuantum, match='actual calculated amount is zero'):
        alloc_map.allocate({
            SlotName('x'): Decimal("0.24"),
        })

    if alloc_strategy == AllocationStrategy.EVENLY:
        # input IS multiple of 0.25 but the CALCULATED allocations are not multiple of 0.25
        result = alloc_map.allocate({
            SlotName('x'): Decimal("1.75"),  # divided to 0.88 and 0.87
        })
        assert sum(alloc_map.allocations[SlotName('x')].values()) == Decimal("1.5")
        assert alloc_map.allocations[SlotName('x')][DeviceId('a0')] == Decimal('0.75')
        assert alloc_map.allocations[SlotName('x')][DeviceId('a1')] == Decimal('0.75')
        alloc_map.free(result)

        # inputs are not multiple of 0.25
        result = alloc_map.allocate({
            SlotName('x'): Decimal("0.52"),
        })
        assert sum(alloc_map.allocations[SlotName('x')].values()) == Decimal("0.5")
        assert alloc_map.allocations[SlotName('x')][DeviceId('a1')] == Decimal('0.5')
        alloc_map.free(result)

        result = alloc_map.allocate({
            SlotName('x'): Decimal("0.42"),
        })
        assert sum(alloc_map.allocations[SlotName('x')].values()) == Decimal("0.25")
        assert alloc_map.allocations[SlotName('x')][DeviceId('a1')] == Decimal('0.25')
        alloc_map.free(result)

        with pytest.raises(InsufficientResource):
            alloc_map.allocate({
                SlotName('x'): Decimal("3.99"),
            })
    else:
        # inputs are not multiple of 0.25
        result = alloc_map.allocate({
            SlotName('x'): Decimal("0.52"),
        })
        assert sum(alloc_map.allocations[SlotName('x')].values()) == Decimal("0.5")
        assert alloc_map.allocations[SlotName('x')][DeviceId('a0')] == Decimal('0.5')
        alloc_map.free(result)

        result = alloc_map.allocate({
            SlotName('x'): Decimal("0.42"),
        })
        assert sum(alloc_map.allocations[SlotName('x')].values()) == Decimal("0.25")
        assert alloc_map.allocations[SlotName('x')][DeviceId('a0')] == Decimal('0.25')
        alloc_map.free(result)

        with pytest.raises(InsufficientResource):
            alloc_map.allocate({
                SlotName('x'): Decimal("3.99"),
            })
        # In this case, it satisfies the quantum condition, because the capacity of devices are
        # multiples of the quantum.
        alloc_map.allocate({
            SlotName('x'): Decimal("1.75"),
        })
        assert alloc_map.allocations[SlotName('x')][DeviceId('a0')] == Decimal("1.00")
        assert alloc_map.allocations[SlotName('x')][DeviceId('a1')] == Decimal("0.75")

        # So let's change the situation.
        alloc_map = FractionAllocMap(
            device_slots={
                DeviceId('a0'): DeviceSlotInfo(SlotTypes.COUNT, SlotName('x'), Decimal(1)),  # noqa
                DeviceId('a1'): DeviceSlotInfo(SlotTypes.COUNT, SlotName('x'), Decimal(1)),  # noqa
            },
            quantum_size=Decimal("0.3"),
            allocation_strategy=alloc_strategy,
        )
        result = alloc_map.allocate({
            SlotName('x'): Decimal("0.5"),
        })
        assert sum(alloc_map.allocations[SlotName('x')].values()) == Decimal("0.3")
        assert alloc_map.allocations[SlotName('x')][DeviceId('a0')] == Decimal('0.3')
        alloc_map.free(result)


def test_exclusive_resource_slots():
    alloc_map = DiscretePropertyAllocMap(
        device_slots={
            DeviceId('a0'): DeviceSlotInfo(SlotTypes.UNIQUE, SlotName('cuda.device:1g.5gb-mig'), Decimal(1)),  # noqa
            DeviceId('a1'): DeviceSlotInfo(SlotTypes.UNIQUE, SlotName('cuda.device:1g.5gb-mig'), Decimal(1)),  # noqa
            DeviceId('a2'): DeviceSlotInfo(SlotTypes.COUNT, SlotName('cuda.device'), Decimal(1)),
            DeviceId('a3'): DeviceSlotInfo(SlotTypes.COUNT, SlotName('cuda.device'), Decimal(1)),
            DeviceId('a4'): DeviceSlotInfo(SlotTypes.UNIQUE, SlotName('cuda.device:3g.20gb-mig'), Decimal(1)),  # noqa
        },
        exclusive_slot_types={'cuda.device:*-mig', 'cuda.device', 'cuda.shares'},
    )

    def check_clean():
        assert alloc_map.allocations[SlotName('cuda.device:1g.5gb-mig')][DeviceId('a0')] == Decimal('0')
        assert alloc_map.allocations[SlotName('cuda.device:1g.5gb-mig')][DeviceId('a1')] == Decimal('0')
        assert alloc_map.allocations[SlotName('cuda.device')][DeviceId('a2')] == Decimal('0')
        assert alloc_map.allocations[SlotName('cuda.device')][DeviceId('a3')] == Decimal('0')
        assert alloc_map.allocations[SlotName('cuda.device:3g.20gb-mig')][DeviceId('a4')] == Decimal('0')

    with pytest.raises(InvalidResourceCombination):
        alloc_map.allocate({
            SlotName('cuda.device'): Decimal('2'),
            SlotName('cuda.device:1g.5gb-mig'): Decimal('1'),
        })
    check_clean()


def test_heterogeneous_resource_slots_with_discrete_alloc_map():
    alloc_map = DiscretePropertyAllocMap(
        device_slots={
            DeviceId('a0'): DeviceSlotInfo(SlotTypes.UNIQUE, SlotName('cuda.device:1g.5gb-mig'), Decimal(1)),  # noqa
            DeviceId('a1'): DeviceSlotInfo(SlotTypes.UNIQUE, SlotName('cuda.device:1g.5gb-mig'), Decimal(1)),  # noqa
            DeviceId('a2'): DeviceSlotInfo(SlotTypes.COUNT, SlotName('cuda.device'), Decimal(1)),
            DeviceId('a3'): DeviceSlotInfo(SlotTypes.COUNT, SlotName('cuda.device'), Decimal(1)),
            DeviceId('a4'): DeviceSlotInfo(SlotTypes.UNIQUE, SlotName('cuda.device:3g.20gb-mig'), Decimal(1)),  # noqa
        },
        exclusive_slot_types={'cuda.device:*-mig', 'cuda.device', 'cuda.shares'},
    )

    def check_clean():
        assert alloc_map.allocations[SlotName('cuda.device:1g.5gb-mig')][DeviceId('a0')] == Decimal('0')
        assert alloc_map.allocations[SlotName('cuda.device:1g.5gb-mig')][DeviceId('a1')] == Decimal('0')
        assert alloc_map.allocations[SlotName('cuda.device')][DeviceId('a2')] == Decimal('0')
        assert alloc_map.allocations[SlotName('cuda.device')][DeviceId('a3')] == Decimal('0')
        assert alloc_map.allocations[SlotName('cuda.device:3g.20gb-mig')][DeviceId('a4')] == Decimal('0')

    check_clean()

    # check allocation of non-unique slots
    result = alloc_map.allocate({
        SlotName('cuda.device'): Decimal('2'),
    })
    assert alloc_map.allocations[SlotName('cuda.device:1g.5gb-mig')][DeviceId('a0')] == Decimal('0')
    assert alloc_map.allocations[SlotName('cuda.device:1g.5gb-mig')][DeviceId('a1')] == Decimal('0')
    assert alloc_map.allocations[SlotName('cuda.device')][DeviceId('a2')] == Decimal('1')
    assert alloc_map.allocations[SlotName('cuda.device')][DeviceId('a3')] == Decimal('1')
    assert alloc_map.allocations[SlotName('cuda.device:3g.20gb-mig')][DeviceId('a4')] == Decimal('0')
    alloc_map.free(result)
    check_clean()

    with pytest.raises(InsufficientResource):
        alloc_map.allocate({
            SlotName('cuda.device'): Decimal('3'),
        })
    check_clean()

    # allocating zero means no-op.
    alloc_map.allocate({
        SlotName('cuda.device:1g.5gb-mig'): Decimal('0'),
    })
    check_clean()

    # any allocation request for unique slots should specify the amount 1.
    with pytest.raises(InvalidResourceArgument):
        alloc_map.allocate({
            SlotName('cuda.device:1g.5gb-mig'): Decimal('1.1'),
        })
    with pytest.raises(InvalidResourceArgument):
        alloc_map.allocate({
            SlotName('cuda.device:1g.5gb-mig'): Decimal('2'),
        })
    check_clean()

    # test alloaction of unique slots
    result1 = alloc_map.allocate({
        SlotName('cuda.device:1g.5gb-mig'): Decimal('1'),
    })
    assert alloc_map.allocations[SlotName('cuda.device:1g.5gb-mig')][DeviceId('a0')] == Decimal('1')
    assert alloc_map.allocations[SlotName('cuda.device:1g.5gb-mig')][DeviceId('a1')] == Decimal('0')
    result2 = alloc_map.allocate({
        SlotName('cuda.device:1g.5gb-mig'): Decimal('1'),
    })
    assert alloc_map.allocations[SlotName('cuda.device:1g.5gb-mig')][DeviceId('a0')] == Decimal('1')
    assert alloc_map.allocations[SlotName('cuda.device:1g.5gb-mig')][DeviceId('a1')] == Decimal('1')
    with pytest.raises(InsufficientResource):
        alloc_map.allocate({
            SlotName('cuda.device:1g.5gb-mig'): Decimal('1'),
        })
    alloc_map.free(result1)
    alloc_map.free(result2)
    check_clean()


def test_heterogeneous_resource_slots_with_fractional_alloc_map():
    alloc_map = FractionAllocMap(
        device_slots={
            DeviceId('a0'): DeviceSlotInfo(SlotTypes.UNIQUE, SlotName('cuda.device:1g.5gb-mig'), Decimal(1)),  # noqa
            DeviceId('a1'): DeviceSlotInfo(SlotTypes.UNIQUE, SlotName('cuda.device:1g.5gb-mig'), Decimal(1)),  # noqa
            DeviceId('a2'): DeviceSlotInfo(SlotTypes.COUNT, SlotName('cuda.shares'), Decimal('1.0')),
            DeviceId('a3'): DeviceSlotInfo(SlotTypes.COUNT, SlotName('cuda.shares'), Decimal('1.0')),
            DeviceId('a4'): DeviceSlotInfo(SlotTypes.UNIQUE, SlotName('cuda.device:3g.20gb-mig'), Decimal(1)),  # noqa
        },
        exclusive_slot_types={'cuda.device:*-mig', 'cuda.device', 'cuda.shares'},
        allocation_strategy=AllocationStrategy.FILL,
    )

    def check_clean():
        assert alloc_map.allocations[SlotName('cuda.device:1g.5gb-mig')][DeviceId('a0')] == Decimal('0')
        assert alloc_map.allocations[SlotName('cuda.device:1g.5gb-mig')][DeviceId('a1')] == Decimal('0')
        assert alloc_map.allocations[SlotName('cuda.shares')][DeviceId('a2')] == Decimal('0')
        assert alloc_map.allocations[SlotName('cuda.shares')][DeviceId('a3')] == Decimal('0')
        assert alloc_map.allocations[SlotName('cuda.device:3g.20gb-mig')][DeviceId('a4')] == Decimal('0')

    check_clean()

    # check allocation of non-unique slots
    result = alloc_map.allocate({
        SlotName('cuda.shares'): Decimal('2.0'),
    })
    assert alloc_map.allocations[SlotName('cuda.device:1g.5gb-mig')][DeviceId('a0')] == Decimal('0')
    assert alloc_map.allocations[SlotName('cuda.device:1g.5gb-mig')][DeviceId('a1')] == Decimal('0')
    assert alloc_map.allocations[SlotName('cuda.shares')][DeviceId('a2')] == Decimal('1.0')
    assert alloc_map.allocations[SlotName('cuda.shares')][DeviceId('a3')] == Decimal('1.0')
    assert alloc_map.allocations[SlotName('cuda.device:3g.20gb-mig')][DeviceId('a4')] == Decimal('0')
    alloc_map.free(result)
    check_clean()

    with pytest.raises(InsufficientResource):
        alloc_map.allocate({
            SlotName('cuda.shares'): Decimal('2.5'),
        })
    check_clean()

    # allocating zero means no-op.
    alloc_map.allocate({
        SlotName('cuda.device:1g.5gb-mig'): Decimal('0'),
    })
    check_clean()

    # any allocation request for unique slots should specify the amount 1.
    with pytest.raises(InvalidResourceArgument):
        alloc_map.allocate({
            SlotName('cuda.device:1g.5gb-mig'): Decimal('0.3'),
        })
    with pytest.raises(InvalidResourceArgument):
        alloc_map.allocate({
            SlotName('cuda.device:1g.5gb-mig'): Decimal('1.5'),
        })
    check_clean()

    # test alloaction of unique slots
    result1 = alloc_map.allocate({
        SlotName('cuda.device:1g.5gb-mig'): Decimal('1'),
    })
    assert alloc_map.allocations[SlotName('cuda.device:1g.5gb-mig')][DeviceId('a0')] == Decimal('1')
    assert alloc_map.allocations[SlotName('cuda.device:1g.5gb-mig')][DeviceId('a1')] == Decimal('0')
    result2 = alloc_map.allocate({
        SlotName('cuda.device:1g.5gb-mig'): Decimal('1'),
    })
    assert alloc_map.allocations[SlotName('cuda.device:1g.5gb-mig')][DeviceId('a0')] == Decimal('1')
    assert alloc_map.allocations[SlotName('cuda.device:1g.5gb-mig')][DeviceId('a1')] == Decimal('1')
    with pytest.raises(InsufficientResource):
        alloc_map.allocate({
            SlotName('cuda.device:1g.5gb-mig'): Decimal('1'),
        })
    alloc_map.free(result1)
    alloc_map.free(result2)
    check_clean()<|MERGE_RESOLUTION|>--- conflicted
+++ resolved
@@ -4,31 +4,19 @@
 import attr
 import pytest
 
-<<<<<<< HEAD
-from ai.backend.agent.resources import (
-    AbstractComputeDevice,
-)
 from ai.backend.agent.alloc_map import (
+    AllocationStrategy,
     DeviceSlotInfo,
     DiscretePropertyAllocMap,
     FractionAllocMap,
-    AllocationStrategy,
 )
-=======
->>>>>>> 39c292ef
 from ai.backend.agent.exception import (
     InsufficientResource,
     InvalidResourceArgument,
     InvalidResourceCombination,
     NotMultipleOfQuantum,
 )
-from ai.backend.agent.resources import (
-    AbstractComputeDevice,
-    AllocationStrategy,
-    DeviceSlotInfo,
-    DiscretePropertyAllocMap,
-    FractionAllocMap,
-)
+from ai.backend.agent.resources import AbstractComputeDevice
 from ai.backend.common.types import DeviceId, SlotName, SlotTypes
 
 
